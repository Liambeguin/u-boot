--- conflicted
+++ resolved
@@ -16,14 +16,10 @@
 
 #include "spi_flash_internal.h"
 
-<<<<<<< HEAD
+DECLARE_GLOBAL_DATA_PTR;
+
 static void spi_flash_addr(struct spi_flash *flash,
 	unsigned long page_addr, unsigned long byte_addr, u8 *cmd)
-=======
-DECLARE_GLOBAL_DATA_PTR;
-
-static void spi_flash_addr(u32 addr, u8 *cmd)
->>>>>>> d10f68ae
 {
 	/* cmd[0] is actual command */
 	if (flash->addr_width == 4) {
@@ -134,16 +130,10 @@
 	for (actual = 0; actual < len; actual += chunk_len) {
 		chunk_len = min(len - actual, page_size - byte_addr);
 
-<<<<<<< HEAD
-		spi_flash_addr(flash, page_addr, byte_addr, cmd);
-=======
 		if (flash->spi->max_write_size)
 			chunk_len = min(chunk_len, flash->spi->max_write_size);
 
-		cmd[1] = page_addr >> 8;
-		cmd[2] = page_addr;
-		cmd[3] = byte_addr;
->>>>>>> d10f68ae
+		spi_flash_addr(flash, page_addr, byte_addr, cmd);
 
 		debug("PP: 0x%p => cmd = { 0x%02x 0x%02x%02x%02x0x%02x } \
 			chunk_len = %zu\n", buf + actual, cmd[0], cmd[1],
@@ -357,7 +347,6 @@
 	return 0;
 }
 
-<<<<<<< HEAD
 int spi_flash_cmd_bankaddr_write(struct spi_flash *flash, u8 ear)
 {
 	u8 cmd;
@@ -457,7 +446,7 @@
 
 	return -1;
 }
-=======
+
 #ifdef CONFIG_OF_CONTROL
 int spi_flash_decode_fdt(const void *blob, struct spi_flash *flash)
 {
@@ -485,7 +474,6 @@
 	return 0;
 }
 #endif /* CONFIG_OF_CONTROL */
->>>>>>> d10f68ae
 
 /*
  * The following table holds all device probe functions
