--- conflicted
+++ resolved
@@ -35,38 +35,6 @@
 }
 
 /*
-<<<<<<< HEAD
- * Given a physical address and a length, return a virtual address
- * that can be used to access the memory range with the caching
- * properties specified by "flags".
- */
-#define MAP_NOCACHE	(0)
-#define MAP_WRCOMBINE	(0)
-#define MAP_WRBACK	(0)
-#define MAP_WRTHROUGH	(0)
-
-static inline void *
-map_physmem(phys_addr_t paddr, unsigned long len, unsigned long flags)
-{
-	return (void *)paddr;
-}
-
-/*
- * Take down a mapping set up by map_physmem().
- */
-static inline void unmap_physmem(void *vaddr, unsigned long flags)
-{
-
-}
-
-static inline phys_addr_t virt_to_phys(void * vaddr)
-{
-	return (phys_addr_t)(vaddr);
-}
-
-/*
-=======
->>>>>>> f3dd87e0
  * Generic virtual read/write.  Note that we don't support half-word
  * read/writes.  We define __arch_*[bl] here, and leave __arch_*w
  * to the architecture specific code.
