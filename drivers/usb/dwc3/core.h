/* SPDX-License-Identifier: GPL-2.0 */
/**
 * core.h - DesignWare USB3 DRD Core Header
 *
 * Copyright (C) 2015 Texas Instruments Incorporated - http://www.ti.com
 *
 * Authors: Felipe Balbi <balbi@ti.com>,
 *	    Sebastian Andrzej Siewior <bigeasy@linutronix.de>
 *
 * Taken from Linux Kernel v3.19-rc1 (drivers/usb/dwc3/core.h) and ported
 * to uboot.
 *
 * commit 460d098cb6 : usb: dwc3: make HIRD threshold configurable
 *
 */

#ifndef __DRIVERS_USB_DWC3_CORE_H
#define __DRIVERS_USB_DWC3_CORE_H

#include <linux/ioport.h>

#include <linux/usb/ch9.h>
#include <linux/usb/otg.h>

#define DWC3_MSG_MAX	500

/* Global constants */
#define DWC3_EP0_BOUNCE_SIZE	512
#define DWC3_ENDPOINTS_NUM	32
#define DWC3_XHCI_RESOURCES_NUM	2

#define DWC3_SCRATCHBUF_SIZE	4096	/* each buffer is assumed to be 4KiB */
#define DWC3_EVENT_SIZE		4	/* bytes */
#define DWC3_EVENT_MAX_NUM	64	/* 2 events/endpoint */
#define DWC3_EVENT_BUFFERS_SIZE	(DWC3_EVENT_SIZE * DWC3_EVENT_MAX_NUM)
#define DWC3_EVENT_TYPE_MASK	0xfe

#define DWC3_EVENT_TYPE_DEV	0
#define DWC3_EVENT_TYPE_CARKIT	3
#define DWC3_EVENT_TYPE_I2C	4

#define DWC3_DEVICE_EVENT_DISCONNECT		0
#define DWC3_DEVICE_EVENT_RESET			1
#define DWC3_DEVICE_EVENT_CONNECT_DONE		2
#define DWC3_DEVICE_EVENT_LINK_STATUS_CHANGE	3
#define DWC3_DEVICE_EVENT_WAKEUP		4
#define DWC3_DEVICE_EVENT_HIBER_REQ		5
#define DWC3_DEVICE_EVENT_EOPF			6
#define DWC3_DEVICE_EVENT_SOF			7
#define DWC3_DEVICE_EVENT_ERRATIC_ERROR		9
#define DWC3_DEVICE_EVENT_CMD_CMPL		10
#define DWC3_DEVICE_EVENT_OVERFLOW		11

#define DWC3_GEVNTCOUNT_MASK	0xfffc
#define DWC3_GSNPSID_MASK	0xffff0000
#define DWC3_GSNPSREV_MASK	0xffff

/* DWC3 registers memory space boundries */
#define DWC3_XHCI_REGS_START		0x0
#define DWC3_XHCI_REGS_END		0x7fff
#define DWC3_GLOBALS_REGS_START		0xc100
#define DWC3_GLOBALS_REGS_END		0xc6ff
#define DWC3_DEVICE_REGS_START		0xc700
#define DWC3_DEVICE_REGS_END		0xcbff
#define DWC3_OTG_REGS_START		0xcc00
#define DWC3_OTG_REGS_END		0xccff

/* Global Registers */
#define DWC3_GSBUSCFG0		0xc100
#define DWC3_GSBUSCFG1		0xc104
#define DWC3_GTXTHRCFG		0xc108
#define DWC3_GRXTHRCFG		0xc10c
#define DWC3_GCTL		0xc110
#define DWC3_GEVTEN		0xc114
#define DWC3_GSTS		0xc118
#define DWC3_GSNPSID		0xc120
#define DWC3_GGPIO		0xc124
#define DWC3_GUID		0xc128
#define DWC3_GUCTL		0xc12c
#define DWC3_GBUSERRADDR0	0xc130
#define DWC3_GBUSERRADDR1	0xc134
#define DWC3_GPRTBIMAP0		0xc138
#define DWC3_GPRTBIMAP1		0xc13c
#define DWC3_GHWPARAMS0		0xc140
#define DWC3_GHWPARAMS1		0xc144
#define DWC3_GHWPARAMS2		0xc148
#define DWC3_GHWPARAMS3		0xc14c
#define DWC3_GHWPARAMS4		0xc150
#define DWC3_GHWPARAMS5		0xc154
#define DWC3_GHWPARAMS6		0xc158
#define DWC3_GHWPARAMS7		0xc15c
#define DWC3_GDBGFIFOSPACE	0xc160
#define DWC3_GDBGLTSSM		0xc164
#define DWC3_GPRTBIMAP_HS0	0xc180
#define DWC3_GPRTBIMAP_HS1	0xc184
#define DWC3_GPRTBIMAP_FS0	0xc188
#define DWC3_GPRTBIMAP_FS1	0xc18c

#define DWC3_GUSB2PHYCFG(n)	(0xc200 + (n * 0x04))
#define DWC3_GUSB2I2CCTL(n)	(0xc240 + (n * 0x04))

#define DWC3_GUSB2PHYACC(n)	(0xc280 + (n * 0x04))

#define DWC3_GUSB3PIPECTL(n)	(0xc2c0 + (n * 0x04))

#define DWC3_GTXFIFOSIZ(n)	(0xc300 + (n * 0x04))
#define DWC3_GRXFIFOSIZ(n)	(0xc380 + (n * 0x04))

#define DWC3_GEVNTADRLO(n)	(0xc400 + (n * 0x10))
#define DWC3_GEVNTADRHI(n)	(0xc404 + (n * 0x10))
#define DWC3_GEVNTSIZ(n)	(0xc408 + (n * 0x10))
#define DWC3_GEVNTCOUNT(n)	(0xc40c + (n * 0x10))

#define DWC3_GHWPARAMS8		0xc600

/* Device Registers */
#define DWC3_DCFG		0xc700
#define DWC3_DCTL		0xc704
#define DWC3_DEVTEN		0xc708
#define DWC3_DSTS		0xc70c
#define DWC3_DGCMDPAR		0xc710
#define DWC3_DGCMD		0xc714
#define DWC3_DALEPENA		0xc720
#define DWC3_DEPCMDPAR2(n)	(0xc800 + (n * 0x10))
#define DWC3_DEPCMDPAR1(n)	(0xc804 + (n * 0x10))
#define DWC3_DEPCMDPAR0(n)	(0xc808 + (n * 0x10))
#define DWC3_DEPCMD(n)		(0xc80c + (n * 0x10))

/* OTG Registers */
#define DWC3_OCFG		0xcc00
#define DWC3_OCTL		0xcc04
#define DWC3_OEVT		0xcc08
#define DWC3_OEVTEN		0xcc0C
#define DWC3_OSTS		0xcc10

/* Bit fields */

/* Global Configuration Register */
#define DWC3_GCTL_PWRDNSCALE(n)	((n) << 19)
#define DWC3_GCTL_U2RSTECN	(1 << 16)
#define DWC3_GCTL_RAMCLKSEL(x)	(((x) & DWC3_GCTL_CLK_MASK) << 6)
#define DWC3_GCTL_CLK_BUS	(0)
#define DWC3_GCTL_CLK_PIPE	(1)
#define DWC3_GCTL_CLK_PIPEHALF	(2)
#define DWC3_GCTL_CLK_MASK	(3)

#define DWC3_GCTL_PRTCAP(n)	(((n) & (3 << 12)) >> 12)
#define DWC3_GCTL_PRTCAPDIR(n)	((n) << 12)
#define DWC3_GCTL_PRTCAP_HOST	1
#define DWC3_GCTL_PRTCAP_DEVICE	2
#define DWC3_GCTL_PRTCAP_OTG	3

#define DWC3_GCTL_CORESOFTRESET		(1 << 11)
#define DWC3_GCTL_SOFITPSYNC		(1 << 10)
#define DWC3_GCTL_SCALEDOWN(n)		((n) << 4)
#define DWC3_GCTL_SCALEDOWN_MASK	DWC3_GCTL_SCALEDOWN(3)
#define DWC3_GCTL_DISSCRAMBLE		(1 << 3)
#define DWC3_GCTL_U2EXIT_LFPS		(1 << 2)
#define DWC3_GCTL_GBLHIBERNATIONEN	(1 << 1)
#define DWC3_GCTL_DSBLCLKGTNG		(1 << 0)

/* Global USB2 PHY Configuration Register */
#define DWC3_GUSB2PHYCFG_PHYSOFTRST	(1 << 31)
#define DWC3_GUSB2PHYCFG_SUSPHY		(1 << 6)

/* Global USB3 PIPE Control Register */
#define DWC3_GUSB3PIPECTL_PHYSOFTRST	(1 << 31)
#define DWC3_GUSB3PIPECTL_U2SSINP3OK	(1 << 29)
#define DWC3_GUSB3PIPECTL_REQP1P2P3	(1 << 24)
#define DWC3_GUSB3PIPECTL_DEP1P2P3(n)	((n) << 19)
#define DWC3_GUSB3PIPECTL_DEP1P2P3_MASK	DWC3_GUSB3PIPECTL_DEP1P2P3(7)
#define DWC3_GUSB3PIPECTL_DEP1P2P3_EN	DWC3_GUSB3PIPECTL_DEP1P2P3(1)
#define DWC3_GUSB3PIPECTL_DEPOCHANGE	(1 << 18)
#define DWC3_GUSB3PIPECTL_SUSPHY	(1 << 17)
#define DWC3_GUSB3PIPECTL_LFPSFILT	(1 << 9)
#define DWC3_GUSB3PIPECTL_RX_DETOPOLL	(1 << 8)
#define DWC3_GUSB3PIPECTL_TX_DEEPH_MASK	DWC3_GUSB3PIPECTL_TX_DEEPH(3)
#define DWC3_GUSB3PIPECTL_TX_DEEPH(n)	((n) << 1)

/* Global TX Fifo Size Register */
#define DWC3_GTXFIFOSIZ_TXFDEF(n)	((n) & 0xffff)
#define DWC3_GTXFIFOSIZ_TXFSTADDR(n)	((n) & 0xffff0000)

/* Global Event Size Registers */
#define DWC3_GEVNTSIZ_INTMASK		(1 << 31)
#define DWC3_GEVNTSIZ_SIZE(n)		((n) & 0xffff)

/* Global HWPARAMS1 Register */
#define DWC3_GHWPARAMS1_EN_PWROPT(n)	(((n) & (3 << 24)) >> 24)
#define DWC3_GHWPARAMS1_EN_PWROPT_NO	0
#define DWC3_GHWPARAMS1_EN_PWROPT_CLK	1
#define DWC3_GHWPARAMS1_EN_PWROPT_HIB	2
#define DWC3_GHWPARAMS1_PWROPT(n)	((n) << 24)
#define DWC3_GHWPARAMS1_PWROPT_MASK	DWC3_GHWPARAMS1_PWROPT(3)

/* Global HWPARAMS3 Register */
#define DWC3_GHWPARAMS3_SSPHY_IFC(n)		((n) & 3)
#define DWC3_GHWPARAMS3_SSPHY_IFC_DIS		0
#define DWC3_GHWPARAMS3_SSPHY_IFC_ENA		1
#define DWC3_GHWPARAMS3_HSPHY_IFC(n)		(((n) & (3 << 2)) >> 2)
#define DWC3_GHWPARAMS3_HSPHY_IFC_DIS		0
#define DWC3_GHWPARAMS3_HSPHY_IFC_UTMI		1
#define DWC3_GHWPARAMS3_HSPHY_IFC_ULPI		2
#define DWC3_GHWPARAMS3_HSPHY_IFC_UTMI_ULPI	3
#define DWC3_GHWPARAMS3_FSPHY_IFC(n)		(((n) & (3 << 4)) >> 4)
#define DWC3_GHWPARAMS3_FSPHY_IFC_DIS		0
#define DWC3_GHWPARAMS3_FSPHY_IFC_ENA		1

/* Global HWPARAMS4 Register */
#define DWC3_GHWPARAMS4_HIBER_SCRATCHBUFS(n)	(((n) & (0x0f << 13)) >> 13)
#define DWC3_MAX_HIBER_SCRATCHBUFS		15

/* Global HWPARAMS6 Register */
#define DWC3_GHWPARAMS6_EN_FPGA			(1 << 7)

/* Device Configuration Register */
#define DWC3_DCFG_DEVADDR(addr)	((addr) << 3)
#define DWC3_DCFG_DEVADDR_MASK	DWC3_DCFG_DEVADDR(0x7f)

#define DWC3_DCFG_SPEED_MASK	(7 << 0)
#define DWC3_DCFG_SUPERSPEED	(4 << 0)
#define DWC3_DCFG_HIGHSPEED	(0 << 0)
#define DWC3_DCFG_FULLSPEED2	(1 << 0)
#define DWC3_DCFG_LOWSPEED	(2 << 0)
#define DWC3_DCFG_FULLSPEED1	(3 << 0)

#define DWC3_DCFG_LPM_CAP	(1 << 22)

/* Device Control Register */
#define DWC3_DCTL_RUN_STOP	(1 << 31)
#define DWC3_DCTL_CSFTRST	(1 << 30)
#define DWC3_DCTL_LSFTRST	(1 << 29)

#define DWC3_DCTL_HIRD_THRES_MASK	(0x1f << 24)
#define DWC3_DCTL_HIRD_THRES(n)	((n) << 24)

#define DWC3_DCTL_APPL1RES	(1 << 23)

/* These apply for core versions 1.87a and earlier */
#define DWC3_DCTL_TRGTULST_MASK		(0x0f << 17)
#define DWC3_DCTL_TRGTULST(n)		((n) << 17)
#define DWC3_DCTL_TRGTULST_U2		(DWC3_DCTL_TRGTULST(2))
#define DWC3_DCTL_TRGTULST_U3		(DWC3_DCTL_TRGTULST(3))
#define DWC3_DCTL_TRGTULST_SS_DIS	(DWC3_DCTL_TRGTULST(4))
#define DWC3_DCTL_TRGTULST_RX_DET	(DWC3_DCTL_TRGTULST(5))
#define DWC3_DCTL_TRGTULST_SS_INACT	(DWC3_DCTL_TRGTULST(6))

/* These apply for core versions 1.94a and later */
#define DWC3_DCTL_LPM_ERRATA_MASK	DWC3_DCTL_LPM_ERRATA(0xf)
#define DWC3_DCTL_LPM_ERRATA(n)		((n) << 20)

#define DWC3_DCTL_KEEP_CONNECT		(1 << 19)
#define DWC3_DCTL_L1_HIBER_EN		(1 << 18)
#define DWC3_DCTL_CRS			(1 << 17)
#define DWC3_DCTL_CSS			(1 << 16)

#define DWC3_DCTL_INITU2ENA		(1 << 12)
#define DWC3_DCTL_ACCEPTU2ENA		(1 << 11)
#define DWC3_DCTL_INITU1ENA		(1 << 10)
#define DWC3_DCTL_ACCEPTU1ENA		(1 << 9)
#define DWC3_DCTL_TSTCTRL_MASK		(0xf << 1)

#define DWC3_DCTL_ULSTCHNGREQ_MASK	(0x0f << 5)
#define DWC3_DCTL_ULSTCHNGREQ(n) (((n) << 5) & DWC3_DCTL_ULSTCHNGREQ_MASK)

#define DWC3_DCTL_ULSTCHNG_NO_ACTION	(DWC3_DCTL_ULSTCHNGREQ(0))
#define DWC3_DCTL_ULSTCHNG_SS_DISABLED	(DWC3_DCTL_ULSTCHNGREQ(4))
#define DWC3_DCTL_ULSTCHNG_RX_DETECT	(DWC3_DCTL_ULSTCHNGREQ(5))
#define DWC3_DCTL_ULSTCHNG_SS_INACTIVE	(DWC3_DCTL_ULSTCHNGREQ(6))
#define DWC3_DCTL_ULSTCHNG_RECOVERY	(DWC3_DCTL_ULSTCHNGREQ(8))
#define DWC3_DCTL_ULSTCHNG_COMPLIANCE	(DWC3_DCTL_ULSTCHNGREQ(10))
#define DWC3_DCTL_ULSTCHNG_LOOPBACK	(DWC3_DCTL_ULSTCHNGREQ(11))

/* Device Event Enable Register */
#define DWC3_DEVTEN_VNDRDEVTSTRCVEDEN	(1 << 12)
#define DWC3_DEVTEN_EVNTOVERFLOWEN	(1 << 11)
#define DWC3_DEVTEN_CMDCMPLTEN		(1 << 10)
#define DWC3_DEVTEN_ERRTICERREN		(1 << 9)
#define DWC3_DEVTEN_SOFEN		(1 << 7)
#define DWC3_DEVTEN_EOPFEN		(1 << 6)
#define DWC3_DEVTEN_HIBERNATIONREQEVTEN	(1 << 5)
#define DWC3_DEVTEN_WKUPEVTEN		(1 << 4)
#define DWC3_DEVTEN_ULSTCNGEN		(1 << 3)
#define DWC3_DEVTEN_CONNECTDONEEN	(1 << 2)
#define DWC3_DEVTEN_USBRSTEN		(1 << 1)
#define DWC3_DEVTEN_DISCONNEVTEN	(1 << 0)

/* Device Status Register */
#define DWC3_DSTS_DCNRD			(1 << 29)

/* This applies for core versions 1.87a and earlier */
#define DWC3_DSTS_PWRUPREQ		(1 << 24)

/* These apply for core versions 1.94a and later */
#define DWC3_DSTS_RSS			(1 << 25)
#define DWC3_DSTS_SSS			(1 << 24)

#define DWC3_DSTS_COREIDLE		(1 << 23)
#define DWC3_DSTS_DEVCTRLHLT		(1 << 22)

#define DWC3_DSTS_USBLNKST_MASK		(0x0f << 18)
#define DWC3_DSTS_USBLNKST(n)		(((n) & DWC3_DSTS_USBLNKST_MASK) >> 18)

#define DWC3_DSTS_RXFIFOEMPTY		(1 << 17)

#define DWC3_DSTS_SOFFN_MASK		(0x3fff << 3)
#define DWC3_DSTS_SOFFN(n)		(((n) & DWC3_DSTS_SOFFN_MASK) >> 3)

#define DWC3_DSTS_CONNECTSPD		(7 << 0)

#define DWC3_DSTS_SUPERSPEED		(4 << 0)
#define DWC3_DSTS_HIGHSPEED		(0 << 0)
#define DWC3_DSTS_FULLSPEED2		(1 << 0)
#define DWC3_DSTS_LOWSPEED		(2 << 0)
#define DWC3_DSTS_FULLSPEED1		(3 << 0)

/* Device Generic Command Register */
#define DWC3_DGCMD_SET_LMP		0x01
#define DWC3_DGCMD_SET_PERIODIC_PAR	0x02
#define DWC3_DGCMD_XMIT_FUNCTION	0x03

/* These apply for core versions 1.94a and later */
#define DWC3_DGCMD_SET_SCRATCHPAD_ADDR_LO	0x04
#define DWC3_DGCMD_SET_SCRATCHPAD_ADDR_HI	0x05

#define DWC3_DGCMD_SELECTED_FIFO_FLUSH	0x09
#define DWC3_DGCMD_ALL_FIFO_FLUSH	0x0a
#define DWC3_DGCMD_SET_ENDPOINT_NRDY	0x0c
#define DWC3_DGCMD_RUN_SOC_BUS_LOOPBACK	0x10

#define DWC3_DGCMD_STATUS(n)		(((n) >> 15) & 1)
#define DWC3_DGCMD_CMDACT		(1 << 10)
#define DWC3_DGCMD_CMDIOC		(1 << 8)

/* Device Generic Command Parameter Register */
#define DWC3_DGCMDPAR_FORCE_LINKPM_ACCEPT	(1 << 0)
#define DWC3_DGCMDPAR_FIFO_NUM(n)		((n) << 0)
#define DWC3_DGCMDPAR_RX_FIFO			(0 << 5)
#define DWC3_DGCMDPAR_TX_FIFO			(1 << 5)
#define DWC3_DGCMDPAR_LOOPBACK_DIS		(0 << 0)
#define DWC3_DGCMDPAR_LOOPBACK_ENA		(1 << 0)

/* Device Endpoint Command Register */
#define DWC3_DEPCMD_PARAM_SHIFT		16
#define DWC3_DEPCMD_PARAM(x)		((x) << DWC3_DEPCMD_PARAM_SHIFT)
#define DWC3_DEPCMD_GET_RSC_IDX(x)	(((x) >> DWC3_DEPCMD_PARAM_SHIFT) & 0x7f)
#define DWC3_DEPCMD_STATUS(x)		(((x) >> 15) & 1)
#define DWC3_DEPCMD_HIPRI_FORCERM	(1 << 11)
#define DWC3_DEPCMD_CMDACT		(1 << 10)
#define DWC3_DEPCMD_CMDIOC		(1 << 8)

#define DWC3_DEPCMD_DEPSTARTCFG		(0x09 << 0)
#define DWC3_DEPCMD_ENDTRANSFER		(0x08 << 0)
#define DWC3_DEPCMD_UPDATETRANSFER	(0x07 << 0)
#define DWC3_DEPCMD_STARTTRANSFER	(0x06 << 0)
#define DWC3_DEPCMD_CLEARSTALL		(0x05 << 0)
#define DWC3_DEPCMD_SETSTALL		(0x04 << 0)
/* This applies for core versions 1.90a and earlier */
#define DWC3_DEPCMD_GETSEQNUMBER	(0x03 << 0)
/* This applies for core versions 1.94a and later */
#define DWC3_DEPCMD_GETEPSTATE		(0x03 << 0)
#define DWC3_DEPCMD_SETTRANSFRESOURCE	(0x02 << 0)
#define DWC3_DEPCMD_SETEPCONFIG		(0x01 << 0)

/* The EP number goes 0..31 so ep0 is always out and ep1 is always in */
#define DWC3_DALEPENA_EP(n)		(1 << n)

#define DWC3_DEPCMD_TYPE_CONTROL	0
#define DWC3_DEPCMD_TYPE_ISOC		1
#define DWC3_DEPCMD_TYPE_BULK		2
#define DWC3_DEPCMD_TYPE_INTR		3

/* Structures */

struct dwc3_trb;

/**
 * struct dwc3_event_buffer - Software event buffer representation
 * @buf: _THE_ buffer
 * @length: size of this buffer
 * @lpos: event offset
 * @count: cache of last read event count register
 * @flags: flags related to this event buffer
 * @dma: dma_addr_t
 * @dwc: pointer to DWC controller
 */
struct dwc3_event_buffer {
	void			*buf;
	unsigned		length;
	unsigned int		lpos;
	unsigned int		count;
	unsigned int		flags;

#define DWC3_EVENT_PENDING	(1UL << 0)

	dma_addr_t		dma;

	struct dwc3		*dwc;
};

#define DWC3_EP_FLAG_STALLED	(1 << 0)
#define DWC3_EP_FLAG_WEDGED	(1 << 1)

#define DWC3_EP_DIRECTION_TX	true
#define DWC3_EP_DIRECTION_RX	false

#define DWC3_TRB_NUM		32
#define DWC3_TRB_MASK		(DWC3_TRB_NUM - 1)

/**
 * struct dwc3_ep - device side endpoint representation
 * @endpoint: usb endpoint
 * @request_list: list of requests for this endpoint
 * @req_queued: list of requests on this ep which have TRBs setup
 * @trb_pool: array of transaction buffers
 * @trb_pool_dma: dma address of @trb_pool
 * @free_slot: next slot which is going to be used
 * @busy_slot: first slot which is owned by HW
 * @desc: usb_endpoint_descriptor pointer
 * @dwc: pointer to DWC controller
 * @saved_state: ep state saved during hibernation
 * @flags: endpoint flags (wedged, stalled, ...)
 * @current_trb: index of current used trb
 * @number: endpoint number (1 - 15)
 * @type: set to bmAttributes & USB_ENDPOINT_XFERTYPE_MASK
 * @resource_index: Resource transfer index
 * @interval: the interval on which the ISOC transfer is started
 * @name: a human readable name e.g. ep1out-bulk
 * @direction: true for TX, false for RX
 * @stream_capable: true when streams are enabled
 */
struct dwc3_ep {
	struct usb_ep		endpoint;
	struct list_head	request_list;
	struct list_head	req_queued;

	struct dwc3_trb		*trb_pool;
	dma_addr_t		trb_pool_dma;
	u32			free_slot;
	u32			busy_slot;
	const struct usb_ss_ep_comp_descriptor *comp_desc;
	struct dwc3		*dwc;

	u32			saved_state;
	unsigned		flags;
#define DWC3_EP_ENABLED		(1 << 0)
#define DWC3_EP_STALL		(1 << 1)
#define DWC3_EP_WEDGE		(1 << 2)
#define DWC3_EP_BUSY		(1 << 4)
#define DWC3_EP_PENDING_REQUEST	(1 << 5)
#define DWC3_EP_MISSED_ISOC	(1 << 6)

	/* This last one is specific to EP0 */
#define DWC3_EP0_DIR_IN		(1 << 31)

	unsigned		current_trb;

	u8			number;
	u8			type;
	u8			resource_index;
	u32			interval;

	char			name[20];

	unsigned		direction:1;
	unsigned		stream_capable:1;
};

enum dwc3_phy {
	DWC3_PHY_UNKNOWN = 0,
	DWC3_PHY_USB3,
	DWC3_PHY_USB2,
};

enum dwc3_ep0_next {
	DWC3_EP0_UNKNOWN = 0,
	DWC3_EP0_COMPLETE,
	DWC3_EP0_NRDY_DATA,
	DWC3_EP0_NRDY_STATUS,
};

enum dwc3_ep0_state {
	EP0_UNCONNECTED		= 0,
	EP0_SETUP_PHASE,
	EP0_DATA_PHASE,
	EP0_STATUS_PHASE,
};

enum dwc3_link_state {
	/* In SuperSpeed */
	DWC3_LINK_STATE_U0		= 0x00, /* in HS, means ON */
	DWC3_LINK_STATE_U1		= 0x01,
	DWC3_LINK_STATE_U2		= 0x02, /* in HS, means SLEEP */
	DWC3_LINK_STATE_U3		= 0x03, /* in HS, means SUSPEND */
	DWC3_LINK_STATE_SS_DIS		= 0x04,
	DWC3_LINK_STATE_RX_DET		= 0x05, /* in HS, means Early Suspend */
	DWC3_LINK_STATE_SS_INACT	= 0x06,
	DWC3_LINK_STATE_POLL		= 0x07,
	DWC3_LINK_STATE_RECOV		= 0x08,
	DWC3_LINK_STATE_HRESET		= 0x09,
	DWC3_LINK_STATE_CMPLY		= 0x0a,
	DWC3_LINK_STATE_LPBK		= 0x0b,
	DWC3_LINK_STATE_RESET		= 0x0e,
	DWC3_LINK_STATE_RESUME		= 0x0f,
	DWC3_LINK_STATE_MASK		= 0x0f,
};

/* TRB Length, PCM and Status */
#define DWC3_TRB_SIZE_MASK	(0x00ffffff)
#define DWC3_TRB_SIZE_LENGTH(n)	((n) & DWC3_TRB_SIZE_MASK)
#define DWC3_TRB_SIZE_PCM1(n)	(((n) & 0x03) << 24)
#define DWC3_TRB_SIZE_TRBSTS(n)	(((n) & (0x0f << 28)) >> 28)

#define DWC3_TRBSTS_OK			0
#define DWC3_TRBSTS_MISSED_ISOC		1
#define DWC3_TRBSTS_SETUP_PENDING	2
#define DWC3_TRB_STS_XFER_IN_PROG	4

/* TRB Control */
#define DWC3_TRB_CTRL_HWO		(1 << 0)
#define DWC3_TRB_CTRL_LST		(1 << 1)
#define DWC3_TRB_CTRL_CHN		(1 << 2)
#define DWC3_TRB_CTRL_CSP		(1 << 3)
#define DWC3_TRB_CTRL_TRBCTL(n)		(((n) & 0x3f) << 4)
#define DWC3_TRB_CTRL_ISP_IMI		(1 << 10)
#define DWC3_TRB_CTRL_IOC		(1 << 11)
#define DWC3_TRB_CTRL_SID_SOFN(n)	(((n) & 0xffff) << 14)

#define DWC3_TRBCTL_NORMAL		DWC3_TRB_CTRL_TRBCTL(1)
#define DWC3_TRBCTL_CONTROL_SETUP	DWC3_TRB_CTRL_TRBCTL(2)
#define DWC3_TRBCTL_CONTROL_STATUS2	DWC3_TRB_CTRL_TRBCTL(3)
#define DWC3_TRBCTL_CONTROL_STATUS3	DWC3_TRB_CTRL_TRBCTL(4)
#define DWC3_TRBCTL_CONTROL_DATA	DWC3_TRB_CTRL_TRBCTL(5)
#define DWC3_TRBCTL_ISOCHRONOUS_FIRST	DWC3_TRB_CTRL_TRBCTL(6)
#define DWC3_TRBCTL_ISOCHRONOUS		DWC3_TRB_CTRL_TRBCTL(7)
#define DWC3_TRBCTL_LINK_TRB		DWC3_TRB_CTRL_TRBCTL(8)

/**
 * struct dwc3_trb - transfer request block (hw format)
 * @bpl: DW0-3
 * @bph: DW4-7
 * @size: DW8-B
 * @trl: DWC-F
 */
struct dwc3_trb {
	u32		bpl;
	u32		bph;
	u32		size;
	u32		ctrl;
} __packed;

/**
 * dwc3_hwparams - copy of HWPARAMS registers
 * @hwparams0 - GHWPARAMS0
 * @hwparams1 - GHWPARAMS1
 * @hwparams2 - GHWPARAMS2
 * @hwparams3 - GHWPARAMS3
 * @hwparams4 - GHWPARAMS4
 * @hwparams5 - GHWPARAMS5
 * @hwparams6 - GHWPARAMS6
 * @hwparams7 - GHWPARAMS7
 * @hwparams8 - GHWPARAMS8
 */
struct dwc3_hwparams {
	u32	hwparams0;
	u32	hwparams1;
	u32	hwparams2;
	u32	hwparams3;
	u32	hwparams4;
	u32	hwparams5;
	u32	hwparams6;
	u32	hwparams7;
	u32	hwparams8;
};

/* HWPARAMS0 */
#define DWC3_MODE(n)		((n) & 0x7)

#define DWC3_MDWIDTH(n)		(((n) & 0xff00) >> 8)

/* HWPARAMS1 */
#define DWC3_NUM_INT(n)		(((n) & (0x3f << 15)) >> 15)

/* HWPARAMS3 */
#define DWC3_NUM_IN_EPS_MASK	(0x1f << 18)
#define DWC3_NUM_EPS_MASK	(0x3f << 12)
#define DWC3_NUM_EPS(p)		(((p)->hwparams3 &		\
			(DWC3_NUM_EPS_MASK)) >> 12)
#define DWC3_NUM_IN_EPS(p)	(((p)->hwparams3 &		\
			(DWC3_NUM_IN_EPS_MASK)) >> 18)

/* HWPARAMS7 */
#define DWC3_RAM1_DEPTH(n)	((n) & 0xffff)

struct dwc3_request {
	struct usb_request	request;
	struct list_head	list;
	struct dwc3_ep		*dep;
	u32			start_slot;

	u8			epnum;
	struct dwc3_trb		*trb;
	dma_addr_t		trb_dma;

	unsigned		direction:1;
	unsigned		mapped:1;
	unsigned		queued:1;
};

/*
 * struct dwc3_scratchpad_array - hibernation scratchpad array
 * (format defined by hw)
 */
struct dwc3_scratchpad_array {
	__le64	dma_adr[DWC3_MAX_HIBER_SCRATCHBUFS];
};

/**
 * struct dwc3 - representation of our controller
 * @ctrl_req: usb control request which is used for ep0
 * @ep0_trb: trb which is used for the ctrl_req
 * @ep0_bounce: bounce buffer for ep0
 * @setup_buf: used while precessing STD USB requests
 * @ctrl_req_addr: dma address of ctrl_req
 * @ep0_trb: dma address of ep0_trb
 * @ep0_usb_req: dummy req used while handling STD USB requests
 * @ep0_bounce_addr: dma address of ep0_bounce
 * @scratch_addr: dma address of scratchbuf
 * @lock: for synchronizing
 * @dev: pointer to our struct device
 * @xhci: pointer to our xHCI child
 * @event_buffer_list: a list of event buffers
 * @gadget: device side representation of the peripheral controller
 * @gadget_driver: pointer to the gadget driver
 * @regs: base address for our registers
 * @regs_size: address space size
 * @nr_scratch: number of scratch buffers
 * @num_event_buffers: calculated number of event buffers
 * @u1u2: only used on revisions <1.83a for workaround
 * @maximum_speed: maximum speed requested (mainly for testing purposes)
 * @revision: revision register contents
 * @dr_mode: requested mode of operation
 * @dcfg: saved contents of DCFG register
 * @gctl: saved contents of GCTL register
 * @isoch_delay: wValue from Set Isochronous Delay request;
 * @u2sel: parameter from Set SEL request.
 * @u2pel: parameter from Set SEL request.
 * @u1sel: parameter from Set SEL request.
 * @u1pel: parameter from Set SEL request.
 * @num_out_eps: number of out endpoints
 * @num_in_eps: number of in endpoints
 * @ep0_next_event: hold the next expected event
 * @ep0state: state of endpoint zero
 * @link_state: link state
 * @speed: device speed (super, high, full, low)
 * @mem: points to start of memory which is used for this struct.
 * @hwparams: copy of hwparams registers
 * @root: debugfs root folder pointer
 * @regset: debugfs pointer to regdump file
 * @test_mode: true when we're entering a USB test mode
 * @test_mode_nr: test feature selector
 * @lpm_nyet_threshold: LPM NYET response threshold
 * @hird_threshold: HIRD threshold
 * @delayed_status: true when gadget driver asks for delayed status
 * @ep0_bounced: true when we used bounce buffer
 * @ep0_expect_in: true when we expect a DATA IN transfer
 * @has_hibernation: true when dwc3 was configured with Hibernation
 * @has_lpm_erratum: true when core was configured with LPM Erratum. Note that
 *			there's now way for software to detect this in runtime.
 * @is_utmi_l1_suspend: the core asserts output signal
 * 	0	- utmi_sleep_n
 * 	1	- utmi_l1_suspend_n
 * @is_selfpowered: true when we are selfpowered
 * @is_fpga: true when we are using the FPGA board
 * @needs_fifo_resize: not all users might want fifo resizing, flag it
 * @pullups_connected: true when Run/Stop bit is set
 * @resize_fifos: tells us it's ok to reconfigure our TxFIFO sizes.
 * @setup_packet_pending: true when there's a Setup Packet in FIFO. Workaround
 * @start_config_issued: true when StartConfig command has been issued
 * @three_stage_setup: set if we perform a three phase setup
 * @disable_scramble_quirk: set if we enable the disable scramble quirk
 * @u2exit_lfps_quirk: set if we enable u2exit lfps quirk
 * @u2ss_inp3_quirk: set if we enable P3 OK for U2/SS Inactive quirk
 * @req_p1p2p3_quirk: set if we enable request p1p2p3 quirk
 * @del_p1p2p3_quirk: set if we enable delay p1p2p3 quirk
 * @del_phy_power_chg_quirk: set if we enable delay phy power change quirk
 * @lfps_filter_quirk: set if we enable LFPS filter quirk
 * @rx_detect_poll_quirk: set if we enable rx_detect to polling lfps quirk
 * @dis_u3_susphy_quirk: set if we disable usb3 suspend phy
 * @dis_u2_susphy_quirk: set if we disable usb2 suspend phy
 * @tx_de_emphasis_quirk: set if we enable Tx de-emphasis quirk
 * @tx_de_emphasis: Tx de-emphasis value
 * 	0	- -6dB de-emphasis
 * 	1	- -3.5dB de-emphasis
 * 	2	- No de-emphasis
 * 	3	- Reserved
 * @index: index of _this_ controller
 * @list: to maintain the list of dwc3 controllers
 */
struct dwc3 {
	struct usb_ctrlrequest	*ctrl_req;
	struct dwc3_trb		*ep0_trb;
	void			*ep0_bounce;
	void			*scratchbuf;
	u8			*setup_buf;
	dma_addr_t		ctrl_req_addr;
	dma_addr_t		ep0_trb_addr;
	dma_addr_t		ep0_bounce_addr;
	dma_addr_t		scratch_addr;
	struct dwc3_request	ep0_usb_req;

	/* device lock */
	spinlock_t		lock;

<<<<<<< HEAD
#ifndef CONFIG_DM_USB
	struct device		*dev;
#else
	struct udevice		*dev;
=======
#if defined(__UBOOT__) && defined(CONFIG_DM_USB)
	struct udevice		*dev;
#else
	struct device		*dev;
>>>>>>> 0157013f
#endif

	struct platform_device	*xhci;
	struct resource		xhci_resources[DWC3_XHCI_RESOURCES_NUM];

	struct dwc3_event_buffer **ev_buffs;
	struct dwc3_ep		*eps[DWC3_ENDPOINTS_NUM];

	struct usb_gadget	gadget;
	struct usb_gadget_driver *gadget_driver;

	void __iomem		*regs;
	size_t			regs_size;

	enum usb_dr_mode	dr_mode;

	/* used for suspend/resume */
	u32			dcfg;
	u32			gctl;

	u32			nr_scratch;
	u32			num_event_buffers;
	u32			u1u2;
	u32			maximum_speed;
	u32			revision;

#define DWC3_REVISION_173A	0x5533173a
#define DWC3_REVISION_175A	0x5533175a
#define DWC3_REVISION_180A	0x5533180a
#define DWC3_REVISION_183A	0x5533183a
#define DWC3_REVISION_185A	0x5533185a
#define DWC3_REVISION_187A	0x5533187a
#define DWC3_REVISION_188A	0x5533188a
#define DWC3_REVISION_190A	0x5533190a
#define DWC3_REVISION_194A	0x5533194a
#define DWC3_REVISION_200A	0x5533200a
#define DWC3_REVISION_202A	0x5533202a
#define DWC3_REVISION_210A	0x5533210a
#define DWC3_REVISION_220A	0x5533220a
#define DWC3_REVISION_230A	0x5533230a
#define DWC3_REVISION_240A	0x5533240a
#define DWC3_REVISION_250A	0x5533250a
#define DWC3_REVISION_260A	0x5533260a
#define DWC3_REVISION_270A	0x5533270a
#define DWC3_REVISION_280A	0x5533280a

	enum dwc3_ep0_next	ep0_next_event;
	enum dwc3_ep0_state	ep0state;
	enum dwc3_link_state	link_state;

	u16			isoch_delay;
	u16			u2sel;
	u16			u2pel;
	u8			u1sel;
	u8			u1pel;

	u8			speed;

	u8			num_out_eps;
	u8			num_in_eps;

	void			*mem;

	struct dwc3_hwparams	hwparams;
	struct dentry		*root;
	struct debugfs_regset32	*regset;

	u8			test_mode;
	u8			test_mode_nr;
	u8			lpm_nyet_threshold;
	u8			hird_threshold;

	unsigned		delayed_status:1;
	unsigned		ep0_bounced:1;
	unsigned		ep0_expect_in:1;
	unsigned		has_hibernation:1;
	unsigned		has_lpm_erratum:1;
	unsigned		is_utmi_l1_suspend:1;
	unsigned		is_selfpowered:1;
	unsigned		is_fpga:1;
	unsigned		needs_fifo_resize:1;
	unsigned		pullups_connected:1;
	unsigned		resize_fifos:1;
	unsigned		setup_packet_pending:1;
	unsigned		start_config_issued:1;
	unsigned		three_stage_setup:1;

	unsigned		disable_scramble_quirk:1;
	unsigned		u2exit_lfps_quirk:1;
	unsigned		u2ss_inp3_quirk:1;
	unsigned		req_p1p2p3_quirk:1;
	unsigned                del_p1p2p3_quirk:1;
	unsigned		del_phy_power_chg_quirk:1;
	unsigned		lfps_filter_quirk:1;
	unsigned		rx_detect_poll_quirk:1;
	unsigned		dis_u3_susphy_quirk:1;
	unsigned		dis_u2_susphy_quirk:1;

	unsigned		tx_de_emphasis_quirk:1;
	unsigned		tx_de_emphasis:2;
	int			index;
	struct list_head        list;
};

/* -------------------------------------------------------------------------- */

/* -------------------------------------------------------------------------- */

struct dwc3_event_type {
	u32	is_devspec:1;
	u32	type:7;
	u32	reserved8_31:24;
} __packed;

#define DWC3_DEPEVT_XFERCOMPLETE	0x01
#define DWC3_DEPEVT_XFERINPROGRESS	0x02
#define DWC3_DEPEVT_XFERNOTREADY	0x03
#define DWC3_DEPEVT_RXTXFIFOEVT		0x04
#define DWC3_DEPEVT_STREAMEVT		0x06
#define DWC3_DEPEVT_EPCMDCMPLT		0x07

/**
 * dwc3_ep_event_string - returns event name
 * @event: then event code
 */
static inline const char *dwc3_ep_event_string(u8 event)
{
	switch (event) {
	case DWC3_DEPEVT_XFERCOMPLETE:
		return "Transfer Complete";
	case DWC3_DEPEVT_XFERINPROGRESS:
		return "Transfer In-Progress";
	case DWC3_DEPEVT_XFERNOTREADY:
		return "Transfer Not Ready";
	case DWC3_DEPEVT_RXTXFIFOEVT:
		return "FIFO";
	case DWC3_DEPEVT_STREAMEVT:
		return "Stream";
	case DWC3_DEPEVT_EPCMDCMPLT:
		return "Endpoint Command Complete";
	}

	return "UNKNOWN";
}

/**
 * struct dwc3_event_depvt - Device Endpoint Events
 * @one_bit: indicates this is an endpoint event (not used)
 * @endpoint_number: number of the endpoint
 * @endpoint_event: The event we have:
 *	0x00	- Reserved
 *	0x01	- XferComplete
 *	0x02	- XferInProgress
 *	0x03	- XferNotReady
 *	0x04	- RxTxFifoEvt (IN->Underrun, OUT->Overrun)
 *	0x05	- Reserved
 *	0x06	- StreamEvt
 *	0x07	- EPCmdCmplt
 * @reserved11_10: Reserved, don't use.
 * @status: Indicates the status of the event. Refer to databook for
 *	more information.
 * @parameters: Parameters of the current event. Refer to databook for
 *	more information.
 */
struct dwc3_event_depevt {
	u32	one_bit:1;
	u32	endpoint_number:5;
	u32	endpoint_event:4;
	u32	reserved11_10:2;
	u32	status:4;

/* Within XferNotReady */
#define DEPEVT_STATUS_TRANSFER_ACTIVE	(1 << 3)

/* Within XferComplete */
#define DEPEVT_STATUS_BUSERR	(1 << 0)
#define DEPEVT_STATUS_SHORT	(1 << 1)
#define DEPEVT_STATUS_IOC	(1 << 2)
#define DEPEVT_STATUS_LST	(1 << 3)

/* Stream event only */
#define DEPEVT_STREAMEVT_FOUND		1
#define DEPEVT_STREAMEVT_NOTFOUND	2

/* Control-only Status */
#define DEPEVT_STATUS_CONTROL_DATA	1
#define DEPEVT_STATUS_CONTROL_STATUS	2

	u32	parameters:16;
} __packed;

/**
 * struct dwc3_event_devt - Device Events
 * @one_bit: indicates this is a non-endpoint event (not used)
 * @device_event: indicates it's a device event. Should read as 0x00
 * @type: indicates the type of device event.
 *	0	- DisconnEvt
 *	1	- USBRst
 *	2	- ConnectDone
 *	3	- ULStChng
 *	4	- WkUpEvt
 *	5	- Reserved
 *	6	- EOPF
 *	7	- SOF
 *	8	- Reserved
 *	9	- ErrticErr
 *	10	- CmdCmplt
 *	11	- EvntOverflow
 *	12	- VndrDevTstRcved
 * @reserved15_12: Reserved, not used
 * @event_info: Information about this event
 * @reserved31_25: Reserved, not used
 */
struct dwc3_event_devt {
	u32	one_bit:1;
	u32	device_event:7;
	u32	type:4;
	u32	reserved15_12:4;
	u32	event_info:9;
	u32	reserved31_25:7;
} __packed;

/**
 * struct dwc3_event_gevt - Other Core Events
 * @one_bit: indicates this is a non-endpoint event (not used)
 * @device_event: indicates it's (0x03) Carkit or (0x04) I2C event.
 * @phy_port_number: self-explanatory
 * @reserved31_12: Reserved, not used.
 */
struct dwc3_event_gevt {
	u32	one_bit:1;
	u32	device_event:7;
	u32	phy_port_number:4;
	u32	reserved31_12:20;
} __packed;

/**
 * union dwc3_event - representation of Event Buffer contents
 * @raw: raw 32-bit event
 * @type: the type of the event
 * @depevt: Device Endpoint Event
 * @devt: Device Event
 * @gevt: Global Event
 */
union dwc3_event {
	u32				raw;
	struct dwc3_event_type		type;
	struct dwc3_event_depevt	depevt;
	struct dwc3_event_devt		devt;
	struct dwc3_event_gevt		gevt;
};

/**
 * struct dwc3_gadget_ep_cmd_params - representation of endpoint command
 * parameters
 * @param2: third parameter
 * @param1: second parameter
 * @param0: first parameter
 */
struct dwc3_gadget_ep_cmd_params {
	u32	param2;
	u32	param1;
	u32	param0;
};

/*
 * DWC3 Features to be used as Driver Data
 */

#define DWC3_HAS_PERIPHERAL		BIT(0)
#define DWC3_HAS_XHCI			BIT(1)
#define DWC3_HAS_OTG			BIT(3)

/* prototypes */
int dwc3_gadget_resize_tx_fifos(struct dwc3 *dwc);
int dwc3_init(struct dwc3 *dwc);
void dwc3_remove(struct dwc3 *dwc);

#ifdef CONFIG_USB_DWC3_HOST
int dwc3_host_init(struct dwc3 *dwc);
void dwc3_host_exit(struct dwc3 *dwc);
#else
static inline int dwc3_host_init(struct dwc3 *dwc)
{ return 0; }
static inline void dwc3_host_exit(struct dwc3 *dwc)
{ }
#endif

#ifdef CONFIG_USB_DWC3_GADGET
int dwc3_gadget_init(struct dwc3 *dwc);
void dwc3_gadget_exit(struct dwc3 *dwc);
int dwc3_gadget_set_test_mode(struct dwc3 *dwc, int mode);
int dwc3_gadget_get_link_state(struct dwc3 *dwc);
int dwc3_gadget_set_link_state(struct dwc3 *dwc, enum dwc3_link_state state);
int dwc3_send_gadget_ep_cmd(struct dwc3 *dwc, unsigned ep,
		unsigned cmd, struct dwc3_gadget_ep_cmd_params *params);
int dwc3_send_gadget_generic_command(struct dwc3 *dwc, unsigned cmd, u32 param);
#else
static inline int dwc3_gadget_init(struct dwc3 *dwc)
{ return 0; }
static inline void dwc3_gadget_exit(struct dwc3 *dwc)
{ }
static inline int dwc3_gadget_set_test_mode(struct dwc3 *dwc, int mode)
{ return 0; }
static inline int dwc3_gadget_get_link_state(struct dwc3 *dwc)
{ return 0; }
static inline int dwc3_gadget_set_link_state(struct dwc3 *dwc,
		enum dwc3_link_state state)
{ return 0; }

static inline int dwc3_send_gadget_ep_cmd(struct dwc3 *dwc, unsigned ep,
		unsigned cmd, struct dwc3_gadget_ep_cmd_params *params)
{ return 0; }
static inline int dwc3_send_gadget_generic_command(struct dwc3 *dwc,
		int cmd, u32 param)
{ return 0; }
#endif

#endif /* __DRIVERS_USB_DWC3_CORE_H */<|MERGE_RESOLUTION|>--- conflicted
+++ resolved
@@ -712,17 +712,10 @@
 	/* device lock */
 	spinlock_t		lock;
 
-<<<<<<< HEAD
-#ifndef CONFIG_DM_USB
-	struct device		*dev;
-#else
-	struct udevice		*dev;
-=======
 #if defined(__UBOOT__) && defined(CONFIG_DM_USB)
 	struct udevice		*dev;
 #else
 	struct device		*dev;
->>>>>>> 0157013f
 #endif
 
 	struct platform_device	*xhci;
