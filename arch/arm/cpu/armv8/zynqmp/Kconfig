if ARCH_ZYNQMP

config SPL_FAT_SUPPORT
	default y

config SPL_LIBCOMMON_SUPPORT
	default y

config SPL_LIBDISK_SUPPORT
	default y

config SPL_LIBGENERIC_SUPPORT
	default y

config SPL_MMC_SUPPORT
	default y if MMC_SDHCI_ZYNQ

config SPL_SERIAL_SUPPORT
	default y

config SPL_SPI_FLASH_SUPPORT
	default y if ZYNQ_QSPI

config SPL_SPI_SUPPORT
	default y if ZYNQ_QSPI

config SYS_BOARD
	default "zynqmp"

config SYS_VENDOR
	string "Vendor name"
	default "xilinx"

config SYS_SOC
	default "zynqmp"

config SYS_CONFIG_NAME
	string "Board configuration name"
	default "xilinx_zynqmp"
	help
	  This option contains information about board configuration name.
	  Based on this option include/configs/<CONFIG_SYS_CONFIG_NAME>.h header
	  will be used for board configuration.

config SYS_MEM_RSVD_FOR_MMU
	bool "Reserve memory for MMU Table"
	help
	  If defined this option is used to setup different space for
	  MMU table than the one which will be allocated during
	  relocation.

config BOOT_INIT_FILE
	string "boot.bin init register filename"
	depends on SPL
	default ""
	help
	  Add register writes to boot.bin format (max 256 pairs).
	  Expect a table of register-value pairs, e.g. "0x12345678 0x4321"

config PMUFW_INIT_FILE
	string "PMU firmware"
	depends on SPL
	default ""
	help
<<<<<<< HEAD
	  Include PMUFW to boot.bin.

config ZYNQMP_QSPI
	bool "Configure ZynqMP QSPI"
	select DM_SPI
=======
	  Include external PMUFW (Platform Management Unit FirmWare) to
	  a Xilinx bootable image (boot.bin).
>>>>>>> f3dd87e0

config ZYNQMP_USB
	bool "Configure ZynqMP USB"

config SYS_MALLOC_F_LEN
	default 0x600

config DEFINE_TCM_OCM_MMAP
	bool "Define TCM and OCM memory in MMU Table"
	default y if MP
	help
	  This option if enabled defines the TCM and OCM memory and its
	  memory attributes in MMU table entry.

config ZYNQMP_PSU_INIT_ENABLED
	bool "Include psu_init"
	help
	  Include psu_init to full u-boot. SPL include psu_init by default.

config SPL_ZYNQMP_ALT_BOOTMODE_ENABLED
	bool "Overwrite SPL bootmode"
	depends on SPL
	help
	  Overwrite bootmode selected via boot mode pins to tell SPL what should
	  be the next boot device.

config SPL_ZYNQMP_ALT_BOOTMODE
	hex
	default 0x0 if JTAG_MODE
	default 0x1 if QSPI_MODE_24BIT
	default 0x2 if QSPI_MODE_32BIT
	default 0x3 if SD_MODE
	default 0x4 if NAND_MODE
	default 0x5 if SD_MODE1
	default 0x6 if EMMC_MODE
	default 0x7 if USB_MODE
	default 0xa if SW_USBHOST_MODE
	default 0xb if SW_SATA_MODE
	default 0xe if SD1_LSHFT_MODE

choice
	prompt "Boot mode"
	depends on SPL_ZYNQMP_ALT_BOOTMODE_ENABLED
	default JTAG

config JTAG_MODE
	bool "JTAG_MODE"

config QSPI_MODE_24BIT
	bool "QSPI_MODE_24BIT"

config QSPI_MODE_32BIT
	bool "QSPI_MODE_32BIT"

config SD_MODE
	bool "SD_MODE"

config SD_MODE1
	bool "SD_MODE1"

config NAND_MODE
	bool "NAND_MODE"

config EMMC_MODE
	bool "EMMC_MODE"

config USB_MODE
	bool "USB"

config SW_USBHOST_MODE
	bool "SW USBHOST_MODE"

config SW_SATA_MODE
	bool "SW SATA_MODE"

config SD1_LSHFT_MODE
	bool "SD1_LSHFT_MODE"

endchoice

# Temporary Kconfig options which needs to be fixed
config MINI_EMMC
	bool

config MINI_QSPI
	bool

config MINI_NAND
	bool

config SPI_GENERIC
	bool

config ZYNQ_I2C0
	bool "Xilinx I2C0 controller"

config ZYNQ_I2C1
	bool "Xilinx I2C1 controller"

endif<|MERGE_RESOLUTION|>--- conflicted
+++ resolved
@@ -62,16 +62,12 @@
 	depends on SPL
 	default ""
 	help
-<<<<<<< HEAD
-	  Include PMUFW to boot.bin.
+	  Include external PMUFW (Platform Management Unit FirmWare) to
+	  a Xilinx bootable image (boot.bin).
 
 config ZYNQMP_QSPI
 	bool "Configure ZynqMP QSPI"
 	select DM_SPI
-=======
-	  Include external PMUFW (Platform Management Unit FirmWare) to
-	  a Xilinx bootable image (boot.bin).
->>>>>>> f3dd87e0
 
 config ZYNQMP_USB
 	bool "Configure ZynqMP USB"
