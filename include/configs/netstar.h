--- conflicted
+++ resolved
@@ -151,10 +151,6 @@
 #define CONFIG_CMD_PING
 #define CONFIG_CMD_RUN
 
-<<<<<<< HEAD
-
-=======
->>>>>>> 44de3e8f
 /*
  * BOOTP options
  */
