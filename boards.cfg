#
# List of boards
#
# Syntax:
#	white-space separated list of entries;
#	each entry has the fields documented below.
#
#	Unused fields can be specified as "-", or omitted if they
#	are the last field on the line.
#
#	Lines starting with '#' are comments.
#	Blank lines are ignored.
#
#	The CPU field takes the form:
#		cpu[:spl_cpu]
#	If spl_cpu is specified the make variable CPU will be set to this
#	during the SPL build.
#
#	The options field takes the form:
#		<board config name>[:comma separated config options]
#	Each config option has the form (value defaults to "1"):
#		option[=value]
#	So if you have:
#		FOO:HAS_BAR,BAZ=64
#	The file include/configs/FOO.h will be used, and these defines created:
#		#define CONFIG_HAS_BAR	1
#		#define CONFIG_BAZ	64
#
# The list should be ordered according to the following fields,
# from most to least significant:
#
#	ARCH, CPU, SoC, Vendor, Target
#
# To keep the list sorted, use something like
#	:.,$! sort -bdf -k2,2 -k3,3 -k6,6 -k5,5 -k1,1
#
# To reformat the list, use something like
#	:.,$! column -t
#
# Target                     ARCH        CPU         Board name          Vendor	        SoC         Options
###########################################################################################################

integratorcp_cm1136          arm         arm1136     integrator          armltd         -           integratorcp:CM1136
imx31_phycore                arm         arm1136     -                   -              mx31
imx31_phycore_eet            arm         arm1136     imx31_phycore       -              mx31         imx31_phycore:IMX31_PHYCORE_EET
qong                         arm         arm1136     -                   davedenx       mx31
mx31ads                      arm         arm1136     -                   freescale      mx31
mx31pdk                      arm         arm1136     -                   freescale      mx31         mx31pdk:NAND_U_BOOT
tt01                         arm         arm1136     -                   hale           mx31
imx31_litekit                arm         arm1136     -                   logicpd        mx31
flea3                        arm         arm1136     -                   CarMediaLab    mx35
mx35pdk                      arm         arm1136     -                   freescale      mx35
woodburn                     arm         arm1136     -                   -              mx35
woodburn_sd                  arm         arm1136     woodburn            -              mx35        woodburn_sd:IMX_CONFIG=board/woodburn/imximage.cfg
omap2420h4                   arm         arm1136     -                   ti             omap24xx
tnetv107x_evm                arm         arm1176     tnetv107xevm        ti             tnetv107x
rpi_b                        arm         arm1176     rpi_b               raspberrypi    bcm2835
integratorap_cm720t          arm         arm720t     integrator          armltd         -           integratorap:CM720T
integratorap_cm920t          arm         arm920t     integrator          armltd         -           integratorap:CM920T
integratorcp_cm920t          arm         arm920t     integrator          armltd         -           integratorcp:CM920T
a320evb                      arm         arm920t     -                   faraday        a320
at91rm9200ek                 arm         arm920t     at91rm9200ek        atmel          at91        at91rm9200ek
at91rm9200ek_ram             arm         arm920t     at91rm9200ek        atmel          at91        at91rm9200ek:RAMBOOT
eb_cpux9k2                   arm         arm920t     eb_cpux9k2          BuS            at91        eb_cpux9k2
eb_cpux9k2_ram               arm         arm920t     eb_cpux9k2          BuS            at91        eb_cpux9k2:RAMBOOT
cpuat91                      arm         arm920t     cpuat91             eukrea         at91        cpuat91
cpuat91_ram                  arm         arm920t     cpuat91             eukrea         at91        cpuat91:RAMBOOT
mx1ads                       arm         arm920t     -                   -              imx
scb9328                      arm         arm920t     -                   -              imx
cm4008                       arm         arm920t     -                   -              ks8695
cm41xx                       arm         arm920t     -                   -              ks8695
mini2440                     arm         arm920t     mini2440            friendlyarm    s3c24x0
VCMA9                        arm         arm920t     vcma9               mpl            s3c24x0
smdk2410                     arm         arm920t     -                   samsung        s3c24x0
omap1510inn                  arm         arm925t     -                   ti
integratorap_cm926ejs        arm         arm926ejs   integrator          armltd         -           integratorap:CM926EJ_S
integratorcp_cm926ejs        arm         arm926ejs   integrator          armltd         -           integratorcp:CM924EJ_S
aspenite                     arm         arm926ejs   -                   Marvell        armada100
gplugd                       arm         arm926ejs   -                   Marvell        armada100
afeb9260                     arm         arm926ejs   -                   -              at91
at91sam9260ek_dataflash_cs0  arm         arm926ejs   at91sam9260ek       atmel          at91        at91sam9260ek:AT91SAM9260,SYS_USE_DATAFLASH_CS0
at91sam9260ek_dataflash_cs1  arm         arm926ejs   at91sam9260ek       atmel          at91        at91sam9260ek:AT91SAM9260,SYS_USE_DATAFLASH_CS1
at91sam9260ek_nandflash      arm         arm926ejs   at91sam9260ek       atmel          at91        at91sam9260ek:AT91SAM9260,SYS_USE_NANDFLASH
at91sam9261ek_dataflash_cs0  arm         arm926ejs   at91sam9261ek       atmel          at91        at91sam9261ek:AT91SAM9261,SYS_USE_DATAFLASH_CS0
at91sam9261ek_dataflash_cs3  arm         arm926ejs   at91sam9261ek       atmel          at91        at91sam9261ek:AT91SAM9261,SYS_USE_DATAFLASH_CS3
at91sam9261ek_nandflash      arm         arm926ejs   at91sam9261ek       atmel          at91        at91sam9261ek:AT91SAM9261,SYS_USE_NANDFLASH
at91sam9263ek_dataflash      arm         arm926ejs   at91sam9263ek       atmel          at91        at91sam9263ek:AT91SAM9263,SYS_USE_DATAFLASH
at91sam9263ek_dataflash_cs0  arm         arm926ejs   at91sam9263ek       atmel          at91        at91sam9263ek:AT91SAM9263,SYS_USE_DATAFLASH
at91sam9263ek_nandflash      arm         arm926ejs   at91sam9263ek       atmel          at91        at91sam9263ek:AT91SAM9263,SYS_USE_NANDFLASH
at91sam9263ek_norflash       arm         arm926ejs   at91sam9263ek       atmel          at91        at91sam9263ek:AT91SAM9263,SYS_USE_NORFLASH
at91sam9263ek_norflash_boot  arm         arm926ejs   at91sam9263ek       atmel          at91        at91sam9263ek:AT91SAM9263,SYS_USE_BOOT_NORFLASH
at91sam9g10ek_dataflash_cs0  arm         arm926ejs   at91sam9261ek       atmel          at91        at91sam9261ek:AT91SAM9G10,SYS_USE_DATAFLASH_CS0
at91sam9g10ek_dataflash_cs3  arm         arm926ejs   at91sam9261ek       atmel          at91        at91sam9261ek:AT91SAM9G10,SYS_USE_DATAFLASH_CS3
at91sam9g10ek_nandflash      arm         arm926ejs   at91sam9261ek       atmel          at91        at91sam9261ek:AT91SAM9G10,SYS_USE_NANDFLASH
at91sam9g20ek_dataflash_cs0  arm         arm926ejs   at91sam9260ek       atmel          at91        at91sam9260ek:AT91SAM9G20,SYS_USE_DATAFLASH_CS0
at91sam9g20ek_dataflash_cs1  arm         arm926ejs   at91sam9260ek       atmel          at91        at91sam9260ek:AT91SAM9G20,SYS_USE_DATAFLASH_CS1
at91sam9g20ek_nandflash      arm         arm926ejs   at91sam9260ek       atmel          at91        at91sam9260ek:AT91SAM9G20,SYS_USE_NANDFLASH
at91sam9m10g45ek_nandflash   arm         arm926ejs   at91sam9m10g45ek    atmel          at91        at91sam9m10g45ek:AT91SAM9M10G45,SYS_USE_NANDFLASH
at91sam9rlek_dataflash       arm         arm926ejs   at91sam9rlek        atmel          at91        at91sam9rlek:AT91SAM9RL,SYS_USE_DATAFLASH
at91sam9rlek_nandflash       arm         arm926ejs   at91sam9rlek        atmel          at91        at91sam9rlek:AT91SAM9RL,SYS_USE_NANDFLASH
at91sam9x5ek_nandflash       arm         arm926ejs   at91sam9x5ek        atmel          at91        at91sam9x5ek:AT91SAM9X5,SYS_USE_NANDFLASH
at91sam9x5ek_dataflash       arm         arm926ejs   at91sam9x5ek        atmel          at91        at91sam9x5ek:AT91SAM9X5,SYS_USE_DATAFLASH
at91sam9x5ek_spiflash        arm         arm926ejs   at91sam9x5ek        atmel          at91        at91sam9x5ek:AT91SAM9X5,SYS_USE_SPIFLASH
at91sam9x5ek_mmc             arm         arm926ejs   at91sam9x5ek        atmel          at91        at91sam9x5ek:AT91SAM9X5,SYS_USE_MMC
at91sam9xeek_dataflash_cs0   arm         arm926ejs   at91sam9260ek       atmel          at91        at91sam9260ek:AT91SAM9XE,SYS_USE_DATAFLASH_CS0
at91sam9xeek_dataflash_cs1   arm         arm926ejs   at91sam9260ek       atmel          at91        at91sam9260ek:AT91SAM9XE,SYS_USE_DATAFLASH_CS1
at91sam9xeek_nandflash       arm         arm926ejs   at91sam9260ek       atmel          at91        at91sam9260ek:AT91SAM9XE,SYS_USE_NANDFLASH
snapper9260                  arm         arm926ejs   -                   bluewater      at91        snapper9260:AT91SAM9260
snapper9g20                  arm         arm926ejs   snapper9260         bluewater      at91        snapper9260:AT91SAM9G20
vl_ma2sc                     arm         arm926ejs   vl_ma2sc            BuS            at91
vl_ma2sc_ram                 arm         arm926ejs   vl_ma2sc            BuS            at91        vl_ma2sc:RAMLOAD
sbc35_a9g20_eeprom           arm         arm926ejs   sbc35_a9g20         calao          at91        sbc35_a9g20:AT91SAM9G20,SYS_USE_EEPROM
sbc35_a9g20_nandflash        arm         arm926ejs   sbc35_a9g20         calao          at91        sbc35_a9g20:AT91SAM9G20,SYS_USE_NANDFLASH
tny_a9260_eeprom             arm         arm926ejs   tny_a9260           calao          at91        tny_a9260:AT91SAM9260,SYS_USE_EEPROM
tny_a9260_nandflash          arm         arm926ejs   tny_a9260           calao          at91        tny_a9260:AT91SAM9260,SYS_USE_NANDFLASH
tny_a9g20_eeprom             arm         arm926ejs   tny_a9260           calao          at91        tny_a9260:AT91SAM9G20,SYS_USE_EEPROM
tny_a9g20_nandflash          arm         arm926ejs   tny_a9260           calao          at91        tny_a9260:AT91SAM9G20,SYS_USE_NANDFLASH
ethernut5                    arm         arm926ejs   ethernut5           egnite         at91        ethernut5:AT91SAM9XE
top9000eval_xe               arm         arm926ejs   top9000             emk            at91        top9000:EVAL9000
top9000su_xe                 arm         arm926ejs   top9000             emk            at91        top9000:SU9000
meesc                        arm         arm926ejs   meesc               esd            at91        meesc:AT91SAM9263,SYS_USE_NANDFLASH
meesc_dataflash              arm         arm926ejs   meesc               esd            at91        meesc:AT91SAM9263,SYS_USE_DATAFLASH
otc570                       arm         arm926ejs   otc570              esd            at91        otc570:AT91SAM9263,SYS_USE_NANDFLASH
otc570_dataflash             arm         arm926ejs   otc570              esd            at91        otc570:AT91SAM9263,SYS_USE_DATAFLASH
cpu9260                      arm         arm926ejs   cpu9260             eukrea         at91        cpu9260:CPU9260
cpu9260_128M                 arm         arm926ejs   cpu9260             eukrea         at91        cpu9260:CPU9260,CPU9260_128M
cpu9260_nand                 arm         arm926ejs   cpu9260             eukrea         at91        cpu9260:CPU9260,NANDBOOT
cpu9260_nand_128M            arm         arm926ejs   cpu9260             eukrea         at91        cpu9260:CPU9260,CPU9260_128M,NANDBOOT
cpu9G20                      arm         arm926ejs   cpu9260             eukrea         at91        cpu9260:CPU9G20
cpu9G20_128M                 arm         arm926ejs   cpu9260             eukrea         at91        cpu9260:CPU9G20,CPU9G20_128M
cpu9G20_nand                 arm         arm926ejs   cpu9260             eukrea         at91        cpu9260:CPU9G20,NANDBOOT
cpu9G20_nand_128M            arm         arm926ejs   cpu9260             eukrea         at91        cpu9260:CPU9G20,CPU9G20_128M,NANDBOOT
pm9261                       arm         arm926ejs   pm9261              ronetix        at91        pm9261:AT91SAM9261
pm9263                       arm         arm926ejs   pm9263              ronetix        at91        pm9263:AT91SAM9263
pm9g45                       arm         arm926ejs   pm9g45              ronetix        at91        pm9g45:AT91SAM9G45
portuxg20                    arm         arm926ejs   stamp9g20           taskit         at91        stamp9g20:AT91SAM9G20,PORTUXG20
stamp9g20                    arm         arm926ejs   stamp9g20           taskit         at91        stamp9g20:AT91SAM9G20
cam_enc_4xx                  arm         arm926ejs   cam_enc_4xx         ait            davinci     cam_enc_4xx
da830evm                     arm         arm926ejs   da8xxevm            davinci        davinci
da850_am18xxevm              arm         arm926ejs   da8xxevm            davinci        davinci     da850evm:DA850_AM18X_EVM,MAC_ADDR_IN_EEPROM,SYS_I2C_EEPROM_ADDR_LEN=2,SYS_I2C_EEPROM_ADDR=0x50
da850evm                     arm         arm926ejs   da8xxevm            davinci        davinci     da850evm:MAC_ADDR_IN_SPIFLASH
da850evm_direct_nor          arm         arm926ejs   da8xxevm            davinci        davinci     da850evm:MAC_ADDR_IN_SPIFLASH,USE_NOR,DIRECT_NOR_BOOT
davinci_dm355evm             arm         arm926ejs   dm355evm            davinci        davinci
davinci_dm355leopard         arm         arm926ejs   dm355leopard        davinci        davinci
davinci_dm365evm             arm         arm926ejs   dm365evm            davinci        davinci
davinci_dm6467evm            arm         arm926ejs   dm6467evm           davinci        davinci     davinci_dm6467evm:REFCLK_FREQ=27000000
davinci_dm6467Tevm           arm         arm926ejs   dm6467evm           davinci        davinci     davinci_dm6467evm:DAVINCI_DM6467TEVM,REFCLK_FREQ=33000000
davinci_dvevm                arm         arm926ejs   dvevm               davinci        davinci
davinci_schmoogie            arm         arm926ejs   schmoogie           davinci        davinci
davinci_sffsdr               arm         arm926ejs   sffsdr              davinci        davinci
davinci_sonata               arm         arm926ejs   sonata              davinci        davinci
ea20			     arm	 arm926ejs   ea20		 davinci	davinci
hawkboard                    arm         arm926ejs   da8xxevm            davinci        davinci
hawkboard_uart               arm         arm926ejs   da8xxevm            davinci        davinci     hawkboard:UART_U_BOOT
enbw_cmc                     arm         arm926ejs   enbw_cmc            enbw           davinci
calimain                     arm         arm926ejs   calimain            omicron        davinci
pogo_e02                     arm         arm926ejs   -                   cloudengines   kirkwood
dns325                       arm         arm926ejs   -                   d-link         kirkwood
iconnect                     arm         arm926ejs   -                   iomega         kirkwood
lschlv2                      arm         arm926ejs   lsxl                buffalo        kirkwood    lsxl:LSCHLV2
lsxhl                        arm         arm926ejs   lsxl                buffalo        kirkwood    lsxl:LSXHL
km_kirkwood                  arm         arm926ejs   km_arm              keymile        kirkwood    km_kirkwood:KM_KIRKWOOD
km_kirkwood_pci              arm         arm926ejs   km_arm              keymile        kirkwood    km_kirkwood:KM_KIRKWOOD_PCI
kmnusa                       arm         arm926ejs   km_arm              keymile        kirkwood    km_kirkwood:KM_NUSA
mgcoge3un                    arm         arm926ejs   km_arm              keymile        kirkwood    km_kirkwood:KM_MGCOGE3UN
kmcoge5un                    arm         arm926ejs   km_arm              keymile        kirkwood    km_kirkwood:KM_COGE5UN
portl2                       arm         arm926ejs   km_arm              keymile        kirkwood    km_kirkwood:KM_PORTL2
d2net_v2                     arm         arm926ejs   net2big_v2          LaCie          kirkwood        lacie_kw:D2NET_V2
inetspace_v2                 arm         arm926ejs   netspace_v2         LaCie          kirkwood	lacie_kw:INETSPACE_V2
net2big_v2                   arm         arm926ejs   net2big_v2          LaCie          kirkwood	lacie_kw:NET2BIG_V2
netspace_lite_v2             arm         arm926ejs   netspace_v2         LaCie          kirkwood	lacie_kw:NETSPACE_LITE_V2
netspace_max_v2              arm         arm926ejs   netspace_v2         LaCie          kirkwood	lacie_kw:NETSPACE_MAX_V2
netspace_mini_v2             arm         arm926ejs   netspace_v2         LaCie          kirkwood	lacie_kw:NETSPACE_MINI_V2
netspace_v2                  arm         arm926ejs   netspace_v2         LaCie          kirkwood	lacie_kw:NETSPACE_V2
wireless_space               arm         arm926ejs   wireless_space      LaCie          kirkwood
dreamplug                    arm         arm926ejs   -                   Marvell        kirkwood
guruplug                     arm         arm926ejs   -                   Marvell        kirkwood
mv88f6281gtw_ge              arm         arm926ejs   -                   Marvell        kirkwood
openrd_base                  arm         arm926ejs   openrd              Marvell        kirkwood        openrd:BOARD_IS_OPENRD_BASE
openrd_client                arm         arm926ejs   openrd              Marvell        kirkwood        openrd:BOARD_IS_OPENRD_CLIENT
openrd_ultimate              arm         arm926ejs   openrd              Marvell        kirkwood        openrd:BOARD_IS_OPENRD_ULTIMATE
rd6281a                      arm         arm926ejs   -                   Marvell        kirkwood
sheevaplug                   arm         arm926ejs   -                   Marvell        kirkwood
ib62x0                       arm         arm926ejs   ib62x0              raidsonic      kirkwood
dockstar                     arm         arm926ejs   -                   Seagate        kirkwood
tk71                         arm         arm926ejs   tk71                karo           kirkwood
devkit3250                   arm         arm926ejs   devkit3250          timll          lpc32xx
jadecpu                      arm         arm926ejs   jadecpu             syteco         mb86r0x
mx25pdk                      arm         arm926ejs   mx25pdk             freescale      mx25		mx25pdk:IMX_CONFIG=board/freescale/mx25pdk/imximage.cfg
tx25                         arm         arm926ejs   tx25                karo           mx25
zmx25                        arm         arm926ejs   zmx25               syteco         mx25
imx27lite                    arm         arm926ejs   imx27lite           logicpd        mx27
magnesium                    arm         arm926ejs   imx27lite           logicpd        mx27
apx4devkit                   arm         arm926ejs   apx4devkit          bluegiga       mxs		apx4devkit
m28evk                       arm         arm926ejs   m28evk              denx           mxs		m28evk
mx28evk                      arm         arm926ejs   mx28evk             freescale      mxs		mx28evk
sc_sps_1                     arm         arm926ejs   sc_sps_1            schulercontrol mxs
nhk8815                      arm         arm926ejs   nhk8815             st             nomadik
nhk8815_onenand              arm         arm926ejs   nhk8815             st             nomadik       nhk8815:BOOT_ONENAND
omap5912osk                  arm         arm926ejs   -                   ti             omap
omap730p2		     arm         arm926ejs   omap730p2		 ti             omap        omap730p2:CS3_BOOT
omap730p2_cs0boot	     arm         arm926ejs   omap730p2		 ti             omap        omap730p2:CS0_BOOT
omap730p2_cs3boot	     arm         arm926ejs   omap730p2		 ti             omap        omap730p2:CS3_BOOT
edminiv2                     arm         arm926ejs   -                   LaCie          orion5x
dkb			     arm         arm926ejs   -                   Marvell        pantheon
spear300                     arm         arm926ejs   spear300            spear          spear       spear3xx_evb:spear300
spear300_nand                arm         arm926ejs   spear300            spear          spear       spear3xx_evb:spear300,nand
spear300_usbtty              arm         arm926ejs   spear300            spear          spear       spear3xx_evb:spear300,usbtty
spear300_usbtty_nand         arm         arm926ejs   spear300            spear          spear       spear3xx_evb:spear300,usbtty,nand
spear310                     arm         arm926ejs   spear310            spear          spear       spear3xx_evb:spear310
spear310_pnor                arm         arm926ejs   spear310            spear          spear       spear3xx_evb:spear310,FLASH_PNOR
spear310_nand                arm         arm926ejs   spear310            spear          spear       spear3xx_evb:spear310,nand
spear310_usbtty              arm         arm926ejs   spear310            spear          spear       spear3xx_evb:spear310,usbtty
spear310_usbtty_pnor         arm         arm926ejs   spear310            spear          spear       spear3xx_evb:spear310,usbtty,FLASH_PNOR
spear310_usbtty_nand         arm         arm926ejs   spear310            spear          spear       spear3xx_evb:spear310,usbtty,nand
spear320                     arm         arm926ejs   spear320            spear          spear       spear3xx_evb:spear320
spear320_pnor                arm         arm926ejs   spear320            spear          spear       spear3xx_evb:spear320,FLASH_PNOR
spear320_nand                arm         arm926ejs   spear320            spear          spear       spear3xx_evb:spear320,nand
spear320_usbtty              arm         arm926ejs   spear320            spear          spear       spear3xx_evb:spear320,usbtty
spear320_usbtty_pnor         arm         arm926ejs   spear320            spear          spear       spear3xx_evb:spear320,usbtty,FLASH_PNOR
spear320_usbtty_nand         arm         arm926ejs   spear320            spear          spear       spear3xx_evb:spear320,usbtty,nand
spear600                     arm         arm926ejs   spear600            spear          spear       spear6xx_evb:spear600
spear600_nand                arm         arm926ejs   spear600            spear          spear       spear6xx_evb:spear600,nand
spear600_usbtty              arm         arm926ejs   spear600            spear          spear       spear6xx_evb:spear600,usbtty
spear600_usbtty_nand         arm         arm926ejs   spear600            spear          spear       spear6xx_evb:spear600,usbtty,nand
x600			     arm         arm926ejs   -                   spear          spear       x600
versatileab                  arm         arm926ejs   versatile           armltd         versatile   versatile:ARCH_VERSATILE_AB
versatilepb                  arm         arm926ejs   versatile           armltd         versatile   versatile:ARCH_VERSATILE_PB
versatileqemu                arm         arm926ejs   versatile           armltd         versatile   versatile:ARCH_VERSATILE_QEMU,ARCH_VERSATILE_PB
integratorap_cm946es         arm         arm946es    integrator          armltd         -               integratorap:CM946ES
integratorcp_cm946es         arm         arm946es    integrator          armltd         -               integratorcp:CM946ES
ca9x4_ct_vxp                 arm         armv7       vexpress            armltd
am335x_evm                   arm         armv7       am335x              ti             am33xx      am335x_evm:SERIAL1,CONS_INDEX=1
am335x_evm_uart1             arm         armv7       am335x              ti             am33xx      am335x_evm:SERIAL2,CONS_INDEX=2
am335x_evm_uart2             arm         armv7       am335x              ti             am33xx      am335x_evm:SERIAL3,CONS_INDEX=3
am335x_evm_uart3             arm         armv7       am335x              ti             am33xx      am335x_evm:SERIAL4,CONS_INDEX=4
am335x_evm_uart4             arm         armv7       am335x              ti             am33xx      am335x_evm:SERIAL5,CONS_INDEX=5
am335x_evm_uart5             arm         armv7       am335x              ti             am33xx      am335x_evm:SERIAL6,CONS_INDEX=6
highbank                     arm         armv7       highbank            -              highbank
mx51_efikamx                 arm         armv7       mx51_efikamx        genesi         mx5		mx51_efikamx:MACH_TYPE=MACH_TYPE_MX51_EFIKAMX,IMX_CONFIG=board/genesi/mx51_efikamx/imximage_mx.cfg
mx51_efikasb                 arm         armv7       mx51_efikamx        genesi         mx5		mx51_efikamx:MACH_TYPE=MACH_TYPE_MX51_EFIKASB,IMX_CONFIG=board/genesi/mx51_efikamx/imximage_sb.cfg
mx51evk                      arm         armv7       mx51evk             freescale      mx5		mx51evk:IMX_CONFIG=board/freescale/mx51evk/imximage.cfg
mx53ard                      arm         armv7       mx53ard             freescale      mx5		mx53ard:IMX_CONFIG=board/freescale/mx53ard/imximage_dd3.cfg
mx53evk                      arm         armv7       mx53evk             freescale      mx5		mx53evk:IMX_CONFIG=board/freescale/mx53evk/imximage.cfg
mx53loco                     arm         armv7       mx53loco            freescale      mx5		mx53loco:IMX_CONFIG=board/freescale/mx53loco/imximage.cfg
mx53smd                      arm         armv7       mx53smd             freescale      mx5		mx53smd:IMX_CONFIG=board/freescale/mx53smd/imximage.cfg
ima3-mx53                    arm         armv7       ima3-mx53           esg            mx5		ima3-mx53:IMX_CONFIG=board/esg/ima3-mx53/imximage.cfg
vision2                      arm         armv7       vision2             ttcontrol      mx5		vision2:IMX_CONFIG=board/ttcontrol/vision2/imximage_hynix.cfg
mx6qarm2                     arm         armv7       mx6qarm2            freescale      mx6		mx6qarm2:IMX_CONFIG=board/freescale/mx6qarm2/imximage.cfg
mx6qsabreauto                arm         armv7       mx6qsabreauto       freescale      mx6		mx6qsabreauto:IMX_CONFIG=board/freescale/mx6qsabreauto/imximage.cfg
mx6qsabrelite                arm         armv7       mx6qsabrelite       freescale      mx6		mx6qsabrelite:IMX_CONFIG=board/freescale/imx/ddr/mx6q_4x_mt41j128.cfg
mx6qsabresd                  arm         armv7       mx6qsabresd         freescale      mx6		mx6qsabresd:IMX_CONFIG=board/freescale/imx/ddr/mx6q_4x_mt41j128.cfg
eco5pk                       arm         armv7       eco5pk              8dtech         omap3
cm_t35                       arm         armv7       cm_t35              -              omap3
omap3_overo                  arm         armv7       overo               -              omap3
omap3_pandora                arm         armv7       pandora             -              omap3
dig297                       arm         armv7       dig297              comelit        omap3
igep0020                     arm         armv7       igep0020            isee           omap3		igep00x0:MACH_TYPE=MACH_TYPE_IGEP0020,BOOT_ONENAND
igep0020_nand                arm         armv7       igep0020            isee           omap3		igep00x0:MACH_TYPE=MACH_TYPE_IGEP0020,BOOT_NAND
igep0030                     arm         armv7       igep0030            isee           omap3		igep00x0:MACH_TYPE=MACH_TYPE_IGEP0030,BOOT_ONENAND
igep0030_nand                arm         armv7       igep0030            isee           omap3		igep00x0:MACH_TYPE=MACH_TYPE_IGEP0030,BOOT_NAND
am3517_evm                   arm         armv7       am3517evm           logicpd        omap3
mt_ventoux                   arm         armv7       mt_ventoux          teejet         omap3
omap3_zoom1                  arm         armv7       zoom1               logicpd        omap3
omap3_zoom2                  arm         armv7       zoom2               logicpd        omap3
omap3_logic                  arm         armv7       omap3som            logicpd        omap3
omap3_mvblx                  arm         armv7       mvblx               matrix_vision  omap3
am3517_crane                 arm         armv7       am3517crane         ti             omap3
omap3_beagle                 arm         armv7       beagle              ti             omap3
omap3_evm                    arm         armv7       evm                 ti             omap3
omap3_evm_quick_mmc          arm         armv7       evm                 ti             omap3
omap3_evm_quick_nand         arm         armv7       evm                 ti             omap3
omap3_sdp3430                arm         armv7       sdp3430             ti             omap3
devkit8000                   arm         armv7       devkit8000          timll          omap3
mcx                          arm         armv7       mcx                 htkw           omap3
tricorder                    arm         armv7       tricorder           corscience     omap3
twister                      arm         armv7       twister             technexion     omap3
nokia_rx51                   arm         armv7       rx51                nokia          omap3
omap4_panda                  arm         armv7       panda               ti             omap4
omap4_sdp4430                arm         armv7       sdp4430             ti             omap4
zynq_zc770_XM010             arm         armv7       zynq                xilinx         zynq	zynq_zc770:ZC770_XM010
zynq_zc770_XM011             arm         armv7       zynq                xilinx         zynq	zynq_zc770:ZC770_XM011
zynq_zc770_XM011_n16b        arm         armv7       zynq                xilinx         zynq	zynq_zc770:ZC770_XM011,XILINX_ZYNQ_NAND_BUSWIDTH_16
zynq_zc770_XM012             arm         armv7       zynq                xilinx         zynq	zynq_zc770:ZC770_XM012
zynq_zc770_XM013             arm         armv7       zynq                xilinx         zynq	zynq_zc770:ZC770_XM013
zynq_afx_nor                 arm         armv7       zynq                xilinx         zynq	zynq_afx:AFX_NOR
zynq_afx_qspi                arm         armv7       zynq                xilinx         zynq	zynq_afx:AFX_QSPI
zynq_afx_nand                arm         armv7       zynq                xilinx         zynq	zynq_afx:AFX_NAND
zynq_afx_nand_16b            arm         armv7       zynq                xilinx         zynq	zynq_afx:AFX_NAND,XILINX_ZYNQ_NAND_BUSWIDTH_16
zynq_zc70x                   arm         armv7       zynq                xilinx         zynq
zynq_cseflash                arm         armv7       zynq                xilinx         zynq
zynq_zed                     arm         armv7       zynq                xilinx         zynq
omap5_evm                    arm         armv7       omap5_evm           ti		omap5
s5p_goni                     arm         armv7       goni                samsung        s5pc1xx
smdkc100                     arm         armv7       smdkc100            samsung        s5pc1xx
origen			     arm	 armv7	     origen		 samsung	exynos
s5pc210_universal            arm         armv7       universal_c210      samsung        exynos
smdk5250		     arm	 armv7	     smdk5250		 samsung	exynos
smdkv310		     arm	 armv7	     smdkv310		 samsung	exynos
trats                        arm         armv7       trats               samsung        exynos
harmony                      arm         armv7:arm720t harmony           nvidia         tegra20
seaboard                     arm         armv7:arm720t seaboard          nvidia         tegra20
ventana                      arm         armv7:arm720t ventana           nvidia         tegra20
whistler                     arm         armv7:arm720t whistler          nvidia         tegra20
colibri_t20_iris             arm         armv7:arm720t colibri_t20_iris  toradex        tegra20
u8500_href                   arm         armv7       u8500               st-ericsson    u8500
snowball                     arm         armv7       snowball               st-ericsson    u8500
kzm9g                        arm         armv7       kzm9g               kmc            rmobile
armadillo-800eva             arm         armv7       armadillo-800eva    atmark-techno  rmobile
socfpga_cyclone5                arm         armv7          socfpga_cyclone5    altera		    socfpga
actux1_4_16                  arm         ixp         actux1              -              -           actux1:FLASH2X2
actux1_4_32                  arm         ixp         actux1              -              -           actux1:FLASH2X2,RAM_32MB
actux1_8_16                  arm         ixp         actux1              -              -           actux1:FLASH1X8
actux1_8_32                  arm         ixp         actux1              -              -           actux1:FLASH1X8,RAM_32MB
actux2                       arm         ixp
actux3                       arm         ixp
actux4                       arm         ixp
dvlhost                      arm         ixp
pdnb3                        arm         ixp         pdnb3               prodrive
scpu                         arm         ixp         pdnb3               prodrive       -           pdnb3:SCPU
balloon3                     arm         pxa
h2200                        arm         pxa
lubbock                      arm         pxa
palmld                       arm         pxa
palmtc                       arm         pxa
polaris                      arm         pxa         trizepsiv           -              -           trizepsiv:POLARIS
pxa255_idp                   arm         pxa
trizepsiv                    arm         pxa
vpac270_nor_128              arm         pxa         vpac270             -              -           vpac270:NOR,RAM_128M
vpac270_nor_256              arm         pxa         vpac270             -              -           vpac270:NOR,RAM_256M
vpac270_ond_256              arm         pxa         vpac270             -              -           vpac270:ONENAND,RAM_256M
xaeniax                      arm         pxa
zipitz2                      arm         pxa
colibri_pxa270               arm         pxa         -                   toradex
jornada                      arm         sa1100
plutux                       arm         armv7:arm720t plutux            avionic-design tegra20
medcom-wide                  arm         armv7:arm720t medcom-wide       avionic-design tegra20
tec                          arm         armv7:arm720t tec               avionic-design tegra20
paz00                        arm         armv7:arm720t paz00             compal         tegra20
trimslice                    arm         armv7:arm720t trimslice         compulab       tegra20
atngw100                     avr32       at32ap      -                   atmel          at32ap700x
atngw100mkii                 avr32       at32ap      -                   atmel          at32ap700x
atstk1002                    avr32       at32ap      atstk1000           atmel          at32ap700x
atstk1003                    avr32       at32ap      atstk1000           atmel          at32ap700x
atstk1004                    avr32       at32ap      atstk1000           atmel          at32ap700x
atstk1006                    avr32       at32ap      atstk1000           atmel          at32ap700x
favr-32-ezkit                avr32       at32ap      -                   earthlcd       at32ap700x
grasshopper                  avr32       at32ap      -                   in-circuit     at32ap700x
mimc200                      avr32       at32ap      -                   mimc           at32ap700x
hammerhead                   avr32       at32ap      -                   miromico       at32ap700x
bct-brettl2                  blackfin    blackfin
bf506f-ezkit                 blackfin    blackfin
bf518f-ezbrd                 blackfin    blackfin
bf525-ucr2                   blackfin    blackfin
bf526-ezbrd                  blackfin    blackfin
bf527-ad7160-eval            blackfin    blackfin
bf527-ezkit                  blackfin    blackfin
bf527-ezkit-v2               blackfin    blackfin    bf527-ezkit         -              -           bf527-ezkit:BF527_EZKIT_REV_2_1
bf527-sdp                    blackfin    blackfin
bf533-ezkit                  blackfin    blackfin
bf533-stamp                  blackfin    blackfin
bf537-minotaur               blackfin    blackfin
bf537-pnav                   blackfin    blackfin
bf537-srv1                   blackfin    blackfin
bf537-stamp                  blackfin    blackfin
bf538f-ezkit                 blackfin    blackfin
bf548-ezkit                  blackfin    blackfin
bf561-acvilon                blackfin    blackfin
bf561-ezkit                  blackfin    blackfin
blackstamp                   blackfin    blackfin
blackvme                     blackfin    blackfin
br4                          blackfin    blackfin
cm-bf527                     blackfin    blackfin
cm-bf533                     blackfin    blackfin
cm-bf537e                    blackfin    blackfin
cm-bf537u                    blackfin    blackfin
cm-bf548                     blackfin    blackfin
cm-bf561                     blackfin    blackfin
dnp5370                      blackfin    blackfin
ibf-dsp561                   blackfin    blackfin
ip04                         blackfin    blackfin
pr1                          blackfin    blackfin
tcm-bf518                    blackfin    blackfin
tcm-bf537                    blackfin    blackfin
M52277EVB                    m68k        mcf5227x    m52277evb           freescale      -           M52277EVB:SYS_SPANSION_BOOT,SYS_TEXT_BASE=0x00000000
M52277EVB_stmicro            m68k        mcf5227x    m52277evb           freescale      -           M52277EVB:CF_SBF,SYS_STMICRO_BOOT,SYS_TEXT_BASE=0x43E00000
M5235EVB                     m68k        mcf523x     m5235evb            freescale      -           M5235EVB:SYS_TEXT_BASE=0xFFE00000
M5235EVB_Flash32             m68k        mcf523x     m5235evb            freescale      -           M5235EVB:NORFLASH_PS32BIT,SYS_TEXT_BASE=0xFFC00000
cobra5272                    m68k        mcf52x2     cobra5272           -
idmr                         m68k        mcf52x2
eb_cpu5282                   m68k        mcf52x2     eb_cpu5282          BuS            -           eb_cpu5282:SYS_TEXT_BASE=0xFF000000,SYS_MONITOR_BASE=0xFF000400
eb_cpu5282_internal          m68k        mcf52x2     eb_cpu5282          BuS            -           eb_cpu5282:SYS_TEXT_BASE=0xF0000000,SYS_MONITOR_BASE=0xF0000418
TASREG                       m68k        mcf52x2     tasreg              esd
M5208EVBE                    m68k        mcf52x2     m5208evbe           freescale
M5249EVB                     m68k        mcf52x2     m5249evb            freescale
M5253DEMO                    m68k        mcf52x2     m5253demo           freescale
M5253EVBE                    m68k        mcf52x2     m5253evbe           freescale
M5271EVB                     m68k        mcf52x2     m5271evb            freescale
M5272C3                      m68k        mcf52x2     m5272c3             freescale
M5275EVB                     m68k        mcf52x2     m5275evb            freescale
M5282EVB                     m68k        mcf52x2     m5282evb            freescale
astro_mcf5373l               m68k        mcf532x     mcf5373l            astro
M53017EVB                    m68k        mcf532x     m53017evb           freescale
M5329AFEE                    m68k        mcf532x     m5329evb            freescale      -           M5329EVB:NANDFLASH_SIZE=0
M5329BFEE                    m68k        mcf532x     m5329evb            freescale      -           M5329EVB:NANDFLASH_SIZE=16
M5373EVB                     m68k        mcf532x     m5373evb            freescale      -           M5373EVB:NANDFLASH_SIZE=16
M54418TWR                    m68k        mcf5445x    m54418twr           freescale      -           M54418TWR:CF_SBF,SYS_SERIAL_BOOT,SYS_TEXT_BASE=0x47E00000,SYS_INPUT_CLKSRC=50000000
M54418TWR_nand_mii           m68k        mcf5445x    m54418twr           freescale      -           M54418TWR:SYS_NAND_BOOT,SYS_TEXT_BASE=0x47E00000,SYS_INPUT_CLKSRC=25000000
M54418TWR_nand_rmii          m68k        mcf5445x    m54418twr           freescale      -           M54418TWR:SYS_NAND_BOOT,SYS_TEXT_BASE=0x47E00000,SYS_INPUT_CLKSRC=50000000
M54418TWR_nand_rmii_lowfreq  m68k        mcf5445x    m54418twr           freescale      -           M54418TWR:SYS_NAND_BOOT,LOW_MCFCLK,SYS_TEXT_BASE=0x47E00000,SYS_INPUT_CLKSRC=50000000
M54418TWR_serial_mii         m68k        mcf5445x    m54418twr           freescale      -           M54418TWR:CF_SBF,SYS_SERIAL_BOOT,SYS_TEXT_BASE=0x47E00000,SYS_INPUT_CLKSRC=25000000
M54418TWR_serial_rmii        m68k        mcf5445x    m54418twr           freescale      -           M54418TWR:CF_SBF,SYS_SERIAL_BOOT,SYS_TEXT_BASE=0x47E00000,SYS_INPUT_CLKSRC=50000000
M54451EVB                    m68k        mcf5445x    m54451evb           freescale      -           M54451EVB:SYS_TEXT_BASE=0x00000000,SYS_INPUT_CLKSRC=24000000
M54451EVB_stmicro            m68k        mcf5445x    m54451evb           freescale      -           M54451EVB:CF_SBF,SYS_STMICRO_BOOT,SYS_TEXT_BASE=0x47e00000,SYS_INPUT_CLKSRC=24000000
M54455EVB                    m68k        mcf5445x    m54455evb           freescale      -           M54455EVB:SYS_ATMEL_BOOT,SYS_TEXT_BASE=0x04000000,SYS_INPUT_CLKSRC=33333333
M54455EVB_a66                m68k        mcf5445x    m54455evb           freescale      -           M54455EVB:SYS_ATMEL_BOOT,SYS_TEXT_BASE=0x04000000,SYS_INPUT_CLKSRC=66666666
M54455EVB_i66                m68k        mcf5445x    m54455evb           freescale      -           M54455EVB:SYS_INTEL_BOOT,SYS_TEXT_BASE=0x00000000,SYS_INPUT_CLKSRC=66666666
M54455EVB_intel              m68k        mcf5445x    m54455evb           freescale      -           M54455EVB:SYS_INTEL_BOOT,SYS_TEXT_BASE=0x00000000,SYS_INPUT_CLKSRC=33333333
M54455EVB_stm33              m68k        mcf5445x    m54455evb           freescale      -           M54455EVB:SYS_STMICRO_BOOT,CF_SBF,SYS_TEXT_BASE=0x4FE00000,SYS_INPUT_CLKSRC=33333333
M5475AFE                     m68k        mcf547x_8x  m547xevb            freescale      -           M5475EVB:SYS_BUSCLK=133333333,SYS_BOOTSZ=2,SYS_DRAMSZ=64
M5475BFE		     m68k        mcf547x_8x  m547xevb            freescale      -           M5475EVB:SYS_BUSCLK=133333333,SYS_BOOTSZ=2,SYS_DRAMSZ=64,SYS_NOR1SZ=16
M5475CFE		     m68k	 mcf547x_8x  m547xevb            freescale      -           M5475EVB:SYS_BUSCLK=133333333,SYS_BOOTSZ=2,SYS_DRAMSZ=64,SYS_NOR1SZ=16,SYS_VIDEO,SYS_USBCTRL
M5475DFE		     m68k	 mcf547x_8x  m547xevb            freescale      -           M5475EVB:SYS_BUSCLK=133333333,SYS_BOOTSZ=2,SYS_DRAMSZ=64,SYS_USBCTRL
M5475EFE		     m68k	 mcf547x_8x  m547xevb            freescale      -           M5475EVB:SYS_BUSCLK=133333333,SYS_BOOTSZ=2,SYS_DRAMSZ=64,SYS_VIDEO,SYS_USBCTRL
M5475FFE		     m68k	 mcf547x_8x  m547xevb            freescale      -           M5475EVB:SYS_BUSCLK=133333333,SYS_BOOTSZ=2,SYS_DRAMSZ=64,SYS_NOR1SZ=32,SYS_VIDEO,SYS_USBCTRL,SYS_DRAMSZ1=64
M5475GFE		     m68k        mcf547x_8x  m547xevb            freescale      -           M5475EVB:SYS_BUSCLK=133333333,SYS_BOOTSZ=4,SYS_DRAMSZ=64
M5485AFE                     m68k        mcf547x_8x  m548xevb            freescale      -           M5485EVB:SYS_BUSCLK=100000000,SYS_BOOTSZ=2,SYS_DRAMSZ=64
M5485BFE		     m68k        mcf547x_8x  m548xevb            freescale      -           M5485EVB:SYS_BUSCLK=100000000,SYS_BOOTSZ=2,SYS_DRAMSZ=64,SYS_NOR1SZ=16
M5485CFE		     m68k	 mcf547x_8x  m548xevb            freescale      -           M5485EVB:SYS_BUSCLK=100000000,SYS_BOOTSZ=2,SYS_DRAMSZ=64,SYS_NOR1SZ=16,SYS_VIDEO,SYS_USBCTRL
M5485DFE		     m68k	 mcf547x_8x  m548xevb            freescale      -           M5485EVB:SYS_BUSCLK=100000000,SYS_BOOTSZ=2,SYS_DRAMSZ=64,SYS_USBCTRL
M5485EFE		     m68k	 mcf547x_8x  m548xevb            freescale      -           M5485EVB:SYS_BUSCLK=100000000,SYS_BOOTSZ=2,SYS_DRAMSZ=64,SYS_VIDEO,SYS_USBCTRL
M5485FFE		     m68k	 mcf547x_8x  m548xevb            freescale      -           M5485EVB:SYS_BUSCLK=100000000,SYS_BOOTSZ=2,SYS_DRAMSZ=64,SYS_NOR1SZ=32,SYS_VIDEO,SYS_USBCTRL,SYS_DRAMSZ1=64
M5485GFE		     m68k        mcf547x_8x  m548xevb            freescale      -           M5485EVB:SYS_BUSCLK=100000000,SYS_BOOTSZ=4,SYS_DRAMSZ=64
M5485HFE		     m68k        mcf547x_8x  m548xevb            freescale      -           M5485EVB:SYS_BUSCLK=100000000,SYS_BOOTSZ=2,SYS_DRAMSZ=64,SYS_NOR1SZ=16,SYS_VIDEO
microblaze-generic           microblaze  microblaze  microblaze-generic  xilinx
qemu_mips                    mips        mips32      qemu-mips           -              -           qemu-mips:SYS_BIG_ENDIAN
qemu_mipsel                  mips        mips32      qemu-mips           -              -           qemu-mips:SYS_LITTLE_ENDIAN
qemu_mips64                  mips        mips64      qemu-mips           -              -           qemu-mips64:SYS_BIG_ENDIAN
qemu_mips64el                mips        mips64      qemu-mips           -              -           qemu-mips64:SYS_LITTLE_ENDIAN
vct_platinum                 mips        mips32      vct                 micronas       -           vct:VCT_PLATINUM
vct_platinumavc              mips        mips32      vct                 micronas       -           vct:VCT_PLATINUMAVC
vct_platinumavc_onenand      mips        mips32      vct                 micronas       -           vct:VCT_PLATINUMAVC,VCT_ONENAND
vct_platinumavc_onenand_small mips       mips32      vct                 micronas       -           vct:VCT_PLATINUMAVC,VCT_ONENAND,VCT_SMALL_IMAGE
vct_platinumavc_small        mips        mips32      vct                 micronas       -           vct:VCT_PLATINUMAVC,VCT_SMALL_IMAGE
vct_platinum_onenand         mips        mips32      vct                 micronas       -           vct:VCT_PLATINUM,VCT_ONENAND
vct_platinum_onenand_small   mips        mips32      vct                 micronas       -           vct:VCT_PLATINUM,VCT_ONENAND,VCT_SMALL_IMAGE
vct_platinum_small           mips        mips32      vct                 micronas       -           vct:VCT_PLATINUM,VCT_SMALL_IMAGE
vct_premium                  mips        mips32      vct                 micronas       -           vct:VCT_PREMIUM
vct_premium_onenand          mips        mips32      vct                 micronas       -           vct:VCT_PREMIUM,VCT_ONENAND
vct_premium_onenand_small    mips        mips32      vct                 micronas       -           vct:VCT_PREMIUM,VCT_ONENAND,VCT_SMALL_IMAGE
vct_premium_small            mips        mips32      vct                 micronas       -           vct:VCT_PREMIUM,VCT_SMALL_IMAGE
dbau1000                     mips        mips32      dbau1x00            -              au1x00      dbau1x00:DBAU1000
dbau1100                     mips        mips32      dbau1x00            -              au1x00      dbau1x00:DBAU1100
dbau1500                     mips        mips32      dbau1x00            -              au1x00      dbau1x00:DBAU1500
dbau1550                     mips        mips32      dbau1x00            -              au1x00      dbau1x00:DBAU1550
dbau1550_el                  mips        mips32      dbau1x00            -              au1x00      dbau1x00:DBAU1550,SYS_LITTLE_ENDIAN
pb1000                       mips        mips32      pb1x00              -              au1x00      pb1x00:PB1000
incaip                       mips        mips32      incaip              -              incaip
incaip_100MHz                mips        mips32      incaip              -              incaip      incaip:CPU_CLOCK_RATE=100000000
incaip_133MHz                mips        mips32      incaip              -              incaip      incaip:CPU_CLOCK_RATE=133000000
incaip_150MHz                mips        mips32      incaip              -              incaip      incaip:CPU_CLOCK_RATE=150000000
qi_lb60                      mips        xburst      qi_lb60             qi
adp-ag101                    nds32       n1213       adp-ag101           AndesTech      ag101
adp-ag101p                   nds32       n1213       adp-ag101p          AndesTech      ag101
adp-ag102                    nds32       n1213       adp-ag102           AndesTech      ag102
nios2-generic                nios2       nios2       nios2-generic       altera
PCI5441                      nios2       nios2       pci5441             psyent
PK1C20                       nios2       nios2       pk1c20              psyent
openrisc-generic             openrisc    or1200      openrisc-generic    openrisc       -
EVB64260                     powerpc     74xx_7xx    evb64260            -              -           EVB64260
EVB64260_750CX               powerpc     74xx_7xx    evb64260            -              -           EVB64260
P3G4                         powerpc     74xx_7xx    evb64260
PCIPPC2                      powerpc     74xx_7xx    pcippc2
PCIPPC6                      powerpc     74xx_7xx    pcippc2
ppmc7xx                      powerpc     74xx_7xx
ZUMA                         powerpc     74xx_7xx    evb64260
ELPPC                        powerpc     74xx_7xx    elppc               eltec
CPCI750                      powerpc     74xx_7xx    cpci750             esd
mpc7448hpc2                  powerpc     74xx_7xx    mpc7448hpc2         freescale
DB64360                      powerpc     74xx_7xx    db64360             Marvell
DB64460                      powerpc     74xx_7xx    db64460             Marvell
p3m7448                      powerpc     74xx_7xx    p3mx                prodrive       -           p3mx:P3M7448
p3m750                       powerpc     74xx_7xx    p3mx                prodrive       -           p3mx:P3M750
pdm360ng                     powerpc     mpc512x
aria                         powerpc     mpc512x     -                   davedenx
mecp5123                     powerpc     mpc512x     -                   esd
mpc5121ads                   powerpc     mpc512x     mpc5121ads          freescale
mpc5121ads_rev2              powerpc     mpc512x     mpc5121ads          freescale      -           mpc5121ads:MPC5121ADS_REV2
cmi_mpc5xx                   powerpc     mpc5xx      cmi
PATI                         powerpc     mpc5xx      pati                mpl
a3m071                       powerpc     mpc5xxx     a3m071
a4m072                       powerpc     mpc5xxx     a4m072
BC3450                       powerpc     mpc5xxx     bc3450
canmb                        powerpc     mpc5xxx
cm5200                       powerpc     mpc5xxx
galaxy5200                   powerpc     mpc5xxx     galaxy5200          -              -           galaxy5200:galaxy5200
galaxy5200_LOWBOOT           powerpc     mpc5xxx     galaxy5200          -              -           galaxy5200:galaxy5200_LOWBOOT
icecube_5200                 powerpc     mpc5xxx     icecube             -              -           IceCube
icecube_5200_DDR             powerpc     mpc5xxx     icecube             -              -           IceCube:MPC5200_DDR
icecube_5200_DDR_LOWBOOT     powerpc     mpc5xxx     icecube             -              -           IceCube:SYS_TEXT_BASE=0xFF800000,MPC5200_DDR
icecube_5200_DDR_LOWBOOT08   powerpc     mpc5xxx     icecube             -              -           IceCube:SYS_TEXT_BASE=0xFF800000,MPC5200_DDR
icecube_5200_LOWBOOT         powerpc     mpc5xxx     icecube             -              -           IceCube:SYS_TEXT_BASE=0xFF000000
icecube_5200_LOWBOOT08       powerpc     mpc5xxx     icecube             -              -           IceCube:SYS_TEXT_BASE=0xFF800000
inka4x0                      powerpc     mpc5xxx
ipek01                       powerpc     mpc5xxx
jupiter                      powerpc     mpc5xxx
Lite5200                     powerpc     mpc5xxx     icecube             -              -           IceCube
lite5200b                    powerpc     mpc5xxx     icecube             -              -           IceCube:MPC5200_DDR,LITE5200B
lite5200b_LOWBOOT            powerpc     mpc5xxx     icecube             -              -           IceCube:MPC5200_DDR,LITE5200B,SYS_TEXT_BASE=0xFF000000
lite5200b_PM                 powerpc     mpc5xxx     icecube             -              -           IceCube:MPC5200_DDR,LITE5200B,LITE5200B_PM
Lite5200_LOWBOOT             powerpc     mpc5xxx     icecube             -              -           IceCube:SYS_TEXT_BASE=0xFF000000
Lite5200_LOWBOOT08           powerpc     mpc5xxx     icecube             -              -           IceCube:SYS_TEXT_BASE=0xFF800000
mcc200                       powerpc     mpc5xxx     mcc200              -              -           mcc200
mcc200_COM12                 powerpc     mpc5xxx     mcc200              -              -           mcc200:CONSOLE_COM12
mcc200_COM12_highboot        powerpc     mpc5xxx     mcc200              -              -           mcc200:CONSOLE_COM12,SYS_TEXT_BASE=0xFFF00000
mcc200_COM12_highboot_SDRAM  powerpc     mpc5xxx     mcc200              -              -           mcc200:CONSOLE_COM12,SYS_TEXT_BASE=0xFFF00000,MCC200_SDRAM
mcc200_COM12_SDRAM           powerpc     mpc5xxx     mcc200              -              -           mcc200:CONSOLE_COM12,MCC200_SDRAM
mcc200_highboot              powerpc     mpc5xxx     mcc200              -              -           mcc200:SYS_TEXT_BASE=0xFFF00000
mcc200_highboot_SDRAM        powerpc     mpc5xxx     mcc200              -              -           mcc200:SYS_TEXT_BASE=0xFFF00000,MCC200_SDRAM
mcc200_SDRAM                 powerpc     mpc5xxx     mcc200              -              -           mcc200:MCC200_SDRAM
motionpro                    powerpc     mpc5xxx
munices                      powerpc     mpc5xxx
PM520                        powerpc     mpc5xxx     pm520
PM520_DDR                    powerpc     mpc5xxx     pm520               -              -           PM520:MPC5200_DDR
PM520_ROMBOOT                powerpc     mpc5xxx     pm520               -              -           PM520:BOOT_ROM
PM520_ROMBOOT_DDR            powerpc     mpc5xxx     pm520               -              -           PM520:MPC5200_DDR,BOOT_ROM
prs200                       powerpc     mpc5xxx     mcc200              -              -           mcc200:PRS200,MCC200_SDRAM
prs200_DDR                   powerpc     mpc5xxx     mcc200              -              -           mcc200:PRS200
prs200_highboot              powerpc     mpc5xxx     mcc200              -              -           mcc200:PRS200,SYS_TEXT_BASE=0xFFF00000,MCC200_SDRAM
prs200_highboot_DDR          powerpc     mpc5xxx     mcc200              -              -           mcc200:PRS200,SYS_TEXT_BASE=0xFFF00000
Total5200                    powerpc     mpc5xxx     total5200           -              -           Total5200:TOTAL5200_REV=1
Total5200_lowboot            powerpc     mpc5xxx     total5200           -              -           Total5200:TOTAL5200_REV=1,SYS_TEXT_BASE=0xFE000000
Total5200_Rev2               powerpc     mpc5xxx     total5200           -              -           Total5200:TOTAL5200_REV=2
Total5200_Rev2_lowboot       powerpc     mpc5xxx     total5200           -              -           Total5200:TOTAL5200_REV=2,SYS_TEXT_BASE=0xFE000000
v38b                         powerpc     mpc5xxx
EVAL5200                     powerpc     mpc5xxx     top5200             emk            -           TOP5200:EVAL5200
MINI5200                     powerpc     mpc5xxx     top5200             emk            -           TOP5200:MINI5200
TOP5200                      powerpc     mpc5xxx     top5200             emk            -           TOP5200:TOP5200
cpci5200                     powerpc     mpc5xxx     -                   esd
mecp5200                     powerpc     mpc5xxx     -                   esd
pf5200                       powerpc     mpc5xxx     -                   esd
O2D                          powerpc     mpc5xxx     o2dnt2              ifm            -           o2d
O2D300                       powerpc     mpc5xxx     o2dnt2              ifm            -           o2d300
O2DNT2                       powerpc     mpc5xxx     o2dnt2              ifm            -           o2dnt2
O2DNT2_RAMBOOT               powerpc     mpc5xxx     o2dnt2              ifm            -           o2dnt2:SYS_TEXT_BASE=0x00100000
O2I                          powerpc     mpc5xxx     o2dnt2              ifm            -           o2i
O2MNT                        powerpc     mpc5xxx     o2dnt2              ifm            -           o2mnt
O2MNT_O2M110                 powerpc     mpc5xxx     o2dnt2              ifm            -           o2mnt:IFM_SENSOR_TYPE="O2M110"
O2MNT_O2M112                 powerpc     mpc5xxx     o2dnt2              ifm            -           o2mnt:IFM_SENSOR_TYPE="O2M112"
O2MNT_O2M113                 powerpc     mpc5xxx     o2dnt2              ifm            -           o2mnt:IFM_SENSOR_TYPE="O2M113"
O3DNT                        powerpc     mpc5xxx     o2dnt2              ifm            -           o3dnt
digsy_mtc                    powerpc     mpc5xxx     digsy_mtc           intercontrol
digsy_mtc_RAMBOOT            powerpc     mpc5xxx     digsy_mtc           intercontrol   -           digsy_mtc:SYS_TEXT_BASE=0x00100000
digsy_mtc_rev5               powerpc     mpc5xxx     digsy_mtc           intercontrol   -           digsy_mtc:DIGSY_REV5
digsy_mtc_rev5_RAMBOOT       powerpc     mpc5xxx     digsy_mtc           intercontrol   -           digsy_mtc:SYS_TEXT_BASE=0x00100000,DIGSY_REV5
hmi1001                      powerpc     mpc5xxx     -                   manroland
mucmc52                      powerpc     mpc5xxx     -                   manroland
uc101                        powerpc     mpc5xxx     -                   manroland
MVBC_P                       powerpc     mpc5xxx     mvbc_p              matrix_vision  -           MVBC_P:MVBC_P
MVSMR                        powerpc     mpc5xxx     mvsmr               matrix_vision
pcm030                       powerpc     mpc5xxx     pcm030              phytec         -           pcm030
pcm030_LOWBOOT               powerpc     mpc5xxx     pcm030              phytec         -           pcm030:SYS_TEXT_BASE=0xFF000000
aev                          powerpc     mpc5xxx     tqm5200             tqc
cam5200                      powerpc     mpc5xxx     tqm5200             tqc            -           TQM5200:CAM5200,TQM5200S,TQM5200_B
cam5200_niosflash            powerpc     mpc5xxx     tqm5200             tqc            -           TQM5200:CAM5200,TQM5200S,TQM5200_B,CAM5200_NIOSFLASH
charon                       powerpc     mpc5xxx     tqm5200             tqc            -           charon
fo300                        powerpc     mpc5xxx     tqm5200             tqc            -           TQM5200:FO300
MiniFAP                      powerpc     mpc5xxx     tqm5200             tqc            -           TQM5200:MINIFAP
TB5200                       powerpc     mpc5xxx     tqm5200             tqc
TB5200_B                     powerpc     mpc5xxx     tqm5200             tqc            -           TB5200:TQM5200_B
TQM5200                      powerpc     mpc5xxx     tqm5200             tqc            -           TQM5200:
TQM5200_B                    powerpc     mpc5xxx     tqm5200             tqc            -           TQM5200:TQM5200_B
TQM5200_B_HIGHBOOT           powerpc     mpc5xxx     tqm5200             tqc            -           TQM5200:TQM5200_B,SYS_TEXT_BASE=0xFFF00000
TQM5200S                     powerpc     mpc5xxx     tqm5200             tqc            -           TQM5200:TQM5200_B,TQM5200S
TQM5200S_HIGHBOOT            powerpc     mpc5xxx     tqm5200             tqc            -           TQM5200:TQM5200_B,TQM5200S,SYS_TEXT_BASE=0xFFF00000
TQM5200_STK100               powerpc     mpc5xxx     tqm5200             tqc            -           TQM5200:STK52XX_REV100
Alaska8220                   powerpc     mpc8220     alaska
sorcery                      powerpc     mpc8220
Yukon8220                    powerpc     mpc8220     alaska
A3000                        powerpc     mpc824x     a3000
CPC45                        powerpc     mpc824x     cpc45               -              -           CPC45
CPC45_ROMBOOT                powerpc     mpc824x     cpc45               -              -           CPC45:BOOT_ROM
CU824                        powerpc     mpc824x     cu824
eXalion                      powerpc     mpc824x     eXalion
HIDDEN_DRAGON                powerpc     mpc824x     hidden_dragon
linkstation_HGLAN            powerpc     mpc824x     linkstation         -              -           linkstation:HGLAN=1
MOUSSE                       powerpc     mpc824x     mousse
MUSENKI                      powerpc     mpc824x     musenki
MVBLUE                       powerpc     mpc824x     mvblue
PN62                         powerpc     mpc824x     pn62
Sandpoint8240                powerpc     mpc824x     sandpoint
Sandpoint8245                powerpc     mpc824x     sandpoint
utx8245                      powerpc     mpc824x
debris                       powerpc     mpc824x     -                   etin
kvme080                      powerpc     mpc824x     -                   etin
atc                          powerpc     mpc8260
cogent_mpc8260               powerpc     mpc8260     cogent
CPU86                        powerpc     mpc8260     cpu86               -              -           CPU86
CPU86_ROMBOOT                powerpc     mpc8260     cpu86               -              -           CPU86:BOOT_ROM
CPU87                        powerpc     mpc8260     cpu87               -              -           CPU87
CPU87_ROMBOOT                powerpc     mpc8260     cpu87               -              -           CPU87:BOOT_ROM
ep8248                       powerpc     mpc8260     ep8248
ep8248E                      powerpc     mpc8260     ep8248              -              -           ep8248
ep8260                       powerpc     mpc8260
ep82xxm                      powerpc     mpc8260
gw8260                       powerpc     mpc8260
hymod                        powerpc     mpc8260
IDS8247                      powerpc     mpc8260     ids8247
IPHASE4539                   powerpc     mpc8260     iphase4539
ISPAN                        powerpc     mpc8260     ispan
ISPAN_REVB                   powerpc     mpc8260     ispan               -              -           ISPAN:SYS_REV_B
muas3001                     powerpc     mpc8260     muas3001
muas3001_dev                 powerpc     mpc8260     muas3001            -              -           muas3001:MUAS_DEV_BOARD
PM825                        powerpc     mpc8260     pm826               -              -           PM826:PCI,SYS_TEXT_BASE=0xFF000000
PM825_BIGFLASH               powerpc     mpc8260     pm826               -              -           PM826:PCI,FLASH_32MB,SYS_TEXT_BASE=0x40000000
PM825_ROMBOOT                powerpc     mpc8260     pm826               -              -           PM826:PCI,BOOT_ROM,SYS_TEXT_BASE=0xFF800000
PM825_ROMBOOT_BIGFLASH       powerpc     mpc8260     pm826               -              -           PM826:PCI,BOOT_ROM,FLASH_32MB,SYS_TEXT_BASE=0xFF800000
PM826                        powerpc     mpc8260     pm826               -              -           PM826:SYS_TEXT_BASE=0xFF000000
PM826_BIGFLASH               powerpc     mpc8260     pm826               -              -           PM826:FLASH_32MB,SYS_TEXT_BASE=0x40000000
PM826_ROMBOOT                powerpc     mpc8260     pm826               -              -           PM826:BOOT_ROM,SYS_TEXT_BASE=0xFF800000
PM826_ROMBOOT_BIGFLASH       powerpc     mpc8260     pm826               -              -           PM826:BOOT_ROM,FLASH_32MB,SYS_TEXT_BASE=0xFF800000
PM828                        powerpc     mpc8260     pm828               -              -           PM828
PM828_PCI                    powerpc     mpc8260     pm828               -              -           PM828:PCI
PM828_ROMBOOT                powerpc     mpc8260     pm828               -              -           PM828:BOOT_ROM,SYS_TEXT_BASE=0xFF800000
PM828_ROMBOOT_PCI            powerpc     mpc8260     pm828               -              -           PM828:PCI,BOOT_ROM,SYS_TEXT_BASE=0xFF800000
ppmc8260                     powerpc     mpc8260
Rattler                      powerpc     mpc8260     rattler             -              -           Rattler
Rattler8248                  powerpc     mpc8260     rattler             -              -           Rattler:MPC8248
RPXsuper                     powerpc     mpc8260     rpxsuper
rsdproto                     powerpc     mpc8260
sacsng                       powerpc     mpc8260
ZPC1900                      powerpc     mpc8260     zpc1900
MPC8260ADS                   powerpc     mpc8260     mpc8260ads          freescale      -           MPC8260ADS:ADSTYPE=CONFIG_SYS_8260ADS
MPC8260ADS_33MHz             powerpc     mpc8260     mpc8260ads          freescale      -           MPC8260ADS:ADSTYPE=CONFIG_SYS_8260ADS,8260_CLKIN=33000000
MPC8260ADS_33MHz_lowboot     powerpc     mpc8260     mpc8260ads          freescale      -           MPC8260ADS:ADSTYPE=CONFIG_SYS_8260ADS,8260_CLKIN=33000000,SYS_TEXT_BASE=0xFF800000
MPC8260ADS_40MHz             powerpc     mpc8260     mpc8260ads          freescale      -           MPC8260ADS:ADSTYPE=CONFIG_SYS_8260ADS,8260_CLKIN=40000000
MPC8260ADS_40MHz_lowboot     powerpc     mpc8260     mpc8260ads          freescale      -           MPC8260ADS:ADSTYPE=CONFIG_SYS_8260ADS,8260_CLKIN=40000000,SYS_TEXT_BASE=0xFF800000
MPC8260ADS_lowboot           powerpc     mpc8260     mpc8260ads          freescale      -           MPC8260ADS:ADSTYPE=CONFIG_SYS_8260ADS,SYS_TEXT_BASE=0xFF800000
MPC8266ADS                   powerpc     mpc8260     mpc8266ads          freescale
MPC8272ADS                   powerpc     mpc8260     mpc8260ads          freescale      -           MPC8260ADS:ADSTYPE=CONFIG_SYS_8272ADS
MPC8272ADS_lowboot           powerpc     mpc8260     mpc8260ads          freescale      -           MPC8260ADS:ADSTYPE=CONFIG_SYS_8272ADS,SYS_TEXT_BASE=0xFF800000
PQ2FADS                      powerpc     mpc8260     mpc8260ads          freescale      -           MPC8260ADS:ADSTYPE=CONFIG_SYS_PQ2FADS
PQ2FADS_lowboot              powerpc     mpc8260     mpc8260ads          freescale      -           MPC8260ADS:ADSTYPE=CONFIG_SYS_PQ2FADS,SYS_TEXT_BASE=0xFF800000
PQ2FADS-VR                   powerpc     mpc8260     mpc8260ads          freescale      -           MPC8260ADS:ADSTYPE=CONFIG_SYS_PQ2FADS,8260_CLKIN=66000000
PQ2FADS-VR_lowboot           powerpc     mpc8260     mpc8260ads          freescale      -           MPC8260ADS:ADSTYPE=CONFIG_SYS_PQ2FADS,8260_CLKIN=66000000,SYS_TEXT_BASE=0xFF800000
PQ2FADS-ZU                   powerpc     mpc8260     mpc8260ads          freescale      -           MPC8260ADS:ADSTYPE=CONFIG_SYS_PQ2FADS
PQ2FADS-ZU_66MHz             powerpc     mpc8260     mpc8260ads          freescale      -           MPC8260ADS:ADSTYPE=CONFIG_SYS_PQ2FADS,8260_CLKIN=66000000
PQ2FADS-ZU_66MHz_lowboot     powerpc     mpc8260     mpc8260ads          freescale      -           MPC8260ADS:ADSTYPE=CONFIG_SYS_PQ2FADS,8260_CLKIN=66000000,SYS_TEXT_BASE=0xFF800000
PQ2FADS-ZU_lowboot           powerpc     mpc8260     mpc8260ads          freescale      -           MPC8260ADS:ADSTYPE=CONFIG_SYS_PQ2FADS,SYS_TEXT_BASE=0xFF800000
VoVPN-GW_66MHz               powerpc     mpc8260     vovpn-gw            funkwerk       -           VoVPN-GW:CLKIN_66MHz
mgcoge                       powerpc     mpc8260     km82xx              keymile        -           km82xx:MGCOGE
mgcoge3ne                    powerpc     mpc8260     km82xx              keymile        -           km82xx:MGCOGE3NE
TQM8255_AA                   powerpc     mpc8260     tqm8260             tqc            -           TQM8260:MPC8255,300MHz
TQM8260_AA                   powerpc     mpc8260     tqm8260             tqc            -           TQM8260:MPC8260,200MHz
TQM8260_AB                   powerpc     mpc8260     tqm8260             tqc            -           TQM8260:MPC8260,200MHz,L2_CACHE,BUSMODE_60x
TQM8260_AC                   powerpc     mpc8260     tqm8260             tqc            -           TQM8260:MPC8260,200MHz,L2_CACHE,BUSMODE_60x
TQM8260_AD                   powerpc     mpc8260     tqm8260             tqc            -           TQM8260:MPC8260,300MHz,BUSMODE_60x
TQM8260_AE                   powerpc     mpc8260     tqm8260             tqc            -           TQM8260:MPC8260,266MHz
TQM8260_AF                   powerpc     mpc8260     tqm8260             tqc            -           TQM8260:MPC8260,300MHz,BUSMODE_60x
TQM8260_AG                   powerpc     mpc8260     tqm8260             tqc            -           TQM8260:MPC8260,300MHz
TQM8260_AH                   powerpc     mpc8260     tqm8260             tqc            -           TQM8260:MPC8260,300MHz,L2_CACHE,BUSMODE_60x
TQM8260_AI                   powerpc     mpc8260     tqm8260             tqc            -           TQM8260:MPC8260,300MHz,BUSMODE_60x
TQM8265_AA                   powerpc     mpc8260     tqm8260             tqc            -           TQM8260:MPC8265,300MHz,BUSMODE_60x
TQM8272                      powerpc     mpc8260     tqm8272             tqc
mpc8308_p1m                  powerpc     mpc83xx
sbc8349                      powerpc     mpc83xx     sbc8349             -              -           sbc8349
sbc8349_PCI_33               powerpc     mpc83xx     sbc8349             -              -           sbc8349:PCI,PCI_33M
sbc8349_PCI_66               powerpc     mpc83xx     sbc8349             -              -           sbc8349:PCI,PCI_66M
ve8313                       powerpc     mpc83xx     ve8313
caddy2                       powerpc     mpc83xx     vme8349             esd            -           vme8349:CADDY2
vme8349                      powerpc     mpc83xx     vme8349             esd            -           vme8349
MPC8308RDB                   powerpc     mpc83xx     mpc8308rdb          freescale
MPC8313ERDB_33               powerpc     mpc83xx     mpc8313erdb         freescale      -           MPC8313ERDB:SYS_33MHZ
MPC8313ERDB_66               powerpc     mpc83xx     mpc8313erdb         freescale      -           MPC8313ERDB:SYS_66MHZ
MPC8313ERDB_NAND_33          powerpc     mpc83xx     mpc8313erdb         freescale      -           MPC8313ERDB:SYS_33MHZ,NAND_U_BOOT
MPC8313ERDB_NAND_66          powerpc     mpc83xx     mpc8313erdb         freescale      -           MPC8313ERDB:SYS_66MHZ,NAND_U_BOOT
MPC8315ERDB                  powerpc     mpc83xx     mpc8315erdb         freescale      -           MPC8315ERDB
MPC8315ERDB_NAND             powerpc     mpc83xx     mpc8315erdb         freescale      -           MPC8315ERDB:NAND_U_BOOT
MPC8323ERDB                  powerpc     mpc83xx     mpc8323erdb         freescale
MPC832XEMDS                  powerpc     mpc83xx     mpc832xemds         freescale      -           MPC832XEMDS:
MPC832XEMDS_ATM              powerpc     mpc83xx     mpc832xemds         freescale      -           MPC832XEMDS:PQ_MDS_PIB=1,PQ_MDS_PIB_ATM=1
MPC832XEMDS_HOST_33          powerpc     mpc83xx     mpc832xemds         freescale      -           MPC832XEMDS:PCI,PCI_33M,PQ_MDS_PIB=1
MPC832XEMDS_HOST_66          powerpc     mpc83xx     mpc832xemds         freescale      -           MPC832XEMDS:PCI,PCI_66M,PQ_MDS_PIB=1
MPC832XEMDS_SLAVE            powerpc     mpc83xx     mpc832xemds         freescale      -           MPC832XEMDS:PCI,PCISLAVE
MPC8349EMDS                  powerpc     mpc83xx     mpc8349emds         freescale
MPC8349ITX                   powerpc     mpc83xx     mpc8349itx          freescale      -           MPC8349ITX:MPC8349ITX
MPC8349ITXGP                 powerpc     mpc83xx     mpc8349itx          freescale      -           MPC8349ITX:MPC8349ITXGP,SYS_TEXT_BASE=0xFE000000
MPC8349ITX_LOWBOOT           powerpc     mpc83xx     mpc8349itx          freescale      -           MPC8349ITX:MPC8349ITX,SYS_TEXT_BASE=0xFE000000
MPC8360EMDS_33               powerpc     mpc83xx     mpc8360emds         freescale      -           MPC8360EMDS:CLKIN_33MHZ
MPC8360EMDS_33_ATM           powerpc     mpc83xx     mpc8360emds         freescale      -           MPC8360EMDS:CLKIN_33MHZ,PQ_MDS_PIB=1,PQ_MDS_PIB_ATM=1
MPC8360EMDS_33_HOST_33       powerpc     mpc83xx     mpc8360emds         freescale      -           MPC8360EMDS:CLKIN_33MHZ,PCI,PCI_33M,PQ_MDS_PIB=1
MPC8360EMDS_33_HOST_66       powerpc     mpc83xx     mpc8360emds         freescale      -           MPC8360EMDS:CLKIN_33MHZ,PCI,PCI_66M,PQ_MDS_PIB=1
MPC8360EMDS_33_SLAVE         powerpc     mpc83xx     mpc8360emds         freescale      -           MPC8360EMDS:CLKIN_33MHZ,PCI,PCISLAVE
MPC8360EMDS_66               powerpc     mpc83xx     mpc8360emds         freescale      -           MPC8360EMDS:CLKIN_66MHZ
MPC8360EMDS_66_ATM           powerpc     mpc83xx     mpc8360emds         freescale      -           MPC8360EMDS:CLKIN_66MHZ,PQ_MDS_PIB=1,PQ_MDS_PIB_ATM=1
MPC8360EMDS_66_HOST_33       powerpc     mpc83xx     mpc8360emds         freescale      -           MPC8360EMDS:CLKIN_66MHZ,PCI,PCI_33M,PQ_MDS_PIB=1
MPC8360EMDS_66_HOST_66       powerpc     mpc83xx     mpc8360emds         freescale      -           MPC8360EMDS:CLKIN_66MHZ,PCI,PCI_66M,PQ_MDS_PIB=1
MPC8360EMDS_66_SLAVE         powerpc     mpc83xx     mpc8360emds         freescale      -           MPC8360EMDS:CLKIN_66MHZ,PCI,PCISLAVE
MPC8360ERDK                  powerpc     mpc83xx     mpc8360erdk         freescale      -           MPC8360ERDK
MPC8360ERDK_33               powerpc     mpc83xx     mpc8360erdk         freescale      -           MPC8360ERDK:CLKIN_33MHZ
MPC8360ERDK_66               powerpc     mpc83xx     mpc8360erdk         freescale      -           MPC8360ERDK
MPC837XEMDS                  powerpc     mpc83xx     mpc837xemds         freescale      -           MPC837XEMDS
MPC837XEMDS_HOST             powerpc     mpc83xx     mpc837xemds         freescale      -           MPC837XEMDS:PCI
MPC837XERDB                  powerpc     mpc83xx     mpc837xerdb         freescale
kmcoge5ne                    powerpc     mpc83xx     km83xx              keymile        -           km8360:KMCOGE5NE
kmeter1                      powerpc     mpc83xx     km83xx              keymile        -           km8360:KMETER1
MERGERBOX                    powerpc     mpc83xx     mergerbox           matrix_vision
MVBLM7                       powerpc     mpc83xx     mvblm7              matrix_vision
SIMPC8313_LP                 powerpc     mpc83xx     simpc8313           sheldon        -           SIMPC8313:NAND_LP
SIMPC8313_SP                 powerpc     mpc83xx     simpc8313           sheldon        -           SIMPC8313:NAND_SP
TQM834x                      powerpc     mpc83xx     tqm834x             tqc
suvd3                        powerpc     mpc83xx     km83xx              keymile        -           suvd3:SUVD3
kmvect1                      powerpc     mpc83xx     km83xx              keymile        -           suvd3:KMVECT1
tuge1                        powerpc     mpc83xx     km83xx              keymile        -           tuxx1:KM_DISABLE_APP2,TUGE1
tuxx1                        powerpc     mpc83xx     km83xx              keymile
kmsupx5                      powerpc     mpc83xx     km83xx              keymile        -           tuxx1:KM_DISABLE_APP2,KMSUPX5
sbc8548                      powerpc     mpc85xx     sbc8548             -              -           sbc8548
sbc8548_PCI_33               powerpc     mpc85xx     sbc8548             -              -           sbc8548:PCI,33
sbc8548_PCI_33_PCIE          powerpc     mpc85xx     sbc8548             -              -           sbc8548:PCI,33,PCIE
sbc8548_PCI_66               powerpc     mpc85xx     sbc8548             -              -           sbc8548:PCI,66
sbc8548_PCI_66_PCIE          powerpc     mpc85xx     sbc8548             -              -           sbc8548:PCI,66,PCIE
socrates                     powerpc     mpc85xx     socrates
HWW1U1A                      powerpc     mpc85xx     hww1u1a             exmeritus
MPC8536DS                    powerpc     mpc85xx     mpc8536ds           freescale      -           MPC8536DS
MPC8536DS_36BIT              powerpc     mpc85xx     mpc8536ds           freescale      -           MPC8536DS:36BIT
MPC8536DS_NAND               powerpc     mpc85xx     mpc8536ds           freescale      -           MPC8536DS:NAND
MPC8536DS_SDCARD             powerpc     mpc85xx     mpc8536ds           freescale      -           MPC8536DS:SDCARD
MPC8536DS_SPIFLASH           powerpc     mpc85xx     mpc8536ds           freescale      -           MPC8536DS:SPIFLASH
MPC8540ADS                   powerpc     mpc85xx     mpc8540ads          freescale
MPC8541CDS                   powerpc     mpc85xx     mpc8541cds          freescale      -           MPC8541CDS
MPC8541CDS_legacy            powerpc     mpc85xx     mpc8541cds          freescale      -           MPC8541CDS:LEGACY
MPC8544DS                    powerpc     mpc85xx     mpc8544ds           freescale
MPC8548CDS                   powerpc     mpc85xx     mpc8548cds          freescale      -           MPC8548CDS
MPC8548CDS_36BIT             powerpc     mpc85xx     mpc8548cds          freescale      -           MPC8548CDS:36BIT
MPC8548CDS_legacy            powerpc     mpc85xx     mpc8548cds          freescale      -           MPC8548CDS:LEGACY
MPC8555CDS                   powerpc     mpc85xx     mpc8555cds          freescale      -           MPC8555CDS
MPC8555CDS_legacy            powerpc     mpc85xx     mpc8555cds          freescale      -           MPC8555CDS:LEGACY
MPC8560ADS                   powerpc     mpc85xx     mpc8560ads          freescale
MPC8568MDS                   powerpc     mpc85xx     mpc8568mds          freescale
MPC8569MDS                   powerpc     mpc85xx     mpc8569mds          freescale      -           MPC8569MDS
MPC8569MDS_ATM               powerpc     mpc85xx     mpc8569mds          freescale      -           MPC8569MDS:ATM
MPC8569MDS_NAND              powerpc     mpc85xx     mpc8569mds          freescale      -           MPC8569MDS:NAND
MPC8572DS                    powerpc     mpc85xx     mpc8572ds           freescale      -           MPC8572DS
MPC8572DS_36BIT              powerpc     mpc85xx     mpc8572ds           freescale      -           MPC8572DS:36BIT
MPC8572DS_NAND               powerpc     mpc85xx     mpc8572ds           freescale      -           MPC8572DS:NAND
P1010RDB_36BIT_NAND          powerpc     mpc85xx     p1010rdb            freescale      -           P1010RDB:P1010RDB,36BIT,NAND
P1010RDB_36BIT_NAND_SECBOOT  powerpc     mpc85xx     p1010rdb            freescale      -           P1010RDB:P1010RDB,36BIT,NAND_SECBOOT,SECURE_BOOT
P1010RDB_36BIT_NOR           powerpc     mpc85xx     p1010rdb            freescale      -           P1010RDB:P1010RDB,36BIT
P1010RDB_36BIT_NOR_SECBOOT   powerpc     mpc85xx     p1010rdb            freescale      -           P1010RDB:P1010RDB,36BIT,SECURE_BOOT
P1010RDB_36BIT_SDCARD        powerpc     mpc85xx     p1010rdb            freescale      -           P1010RDB:P1010RDB,36BIT,SDCARD
P1010RDB_36BIT_SPIFLASH      powerpc     mpc85xx     p1010rdb            freescale      -           P1010RDB:P1010RDB,36BIT,SPIFLASH
P1010RDB_36BIT_SPIFLASH_SECBOOT      powerpc     mpc85xx     p1010rdb            freescale      -           P1010RDB:P1010RDB,36BIT,SPIFLASH,SECURE_BOOT
P1010RDB_NAND                powerpc     mpc85xx     p1010rdb            freescale      -           P1010RDB:P1010RDB,NAND
P1010RDB_NAND_SECBOOT        powerpc     mpc85xx     p1010rdb            freescale      -           P1010RDB:P1010RDB,NAND_SECBOOT,SECURE_BOOT
P1010RDB_NOR                 powerpc     mpc85xx     p1010rdb            freescale      -           P1010RDB:P1010RDB
P1010RDB_NOR_SECBOOT         powerpc     mpc85xx     p1010rdb            freescale      -           P1010RDB:P1010RDB,SECURE_BOOT
P1010RDB_SDCARD              powerpc     mpc85xx     p1010rdb            freescale      -           P1010RDB:P1010RDB,SDCARD
P1010RDB_SPIFLASH            powerpc     mpc85xx     p1010rdb            freescale      -           P1010RDB:P1010RDB,SPIFLASH
P1010RDB_SPIFLASH_SECBOOT    powerpc     mpc85xx     p1010rdb            freescale      -           P1010RDB:P1010RDB,SPIFLASH,SECURE_BOOT
P1011RDB                     powerpc     mpc85xx     p1_p2_rdb           freescale      -           P1_P2_RDB:P1011RDB
P1011RDB_36BIT               powerpc     mpc85xx     p1_p2_rdb           freescale      -           P1_P2_RDB:P1011RDB,36BIT
P1011RDB_36BIT_SDCARD        powerpc     mpc85xx     p1_p2_rdb           freescale      -           P1_P2_RDB:P1011RDB,36BIT,SDCARD
P1011RDB_36BIT_SPIFLASH      powerpc     mpc85xx     p1_p2_rdb           freescale      -           P1_P2_RDB:P1011RDB,36BIT,SPIFLASH
P1011RDB_NAND                powerpc     mpc85xx     p1_p2_rdb           freescale      -           P1_P2_RDB:P1011RDB,NAND
P1011RDB_SDCARD              powerpc     mpc85xx     p1_p2_rdb           freescale      -           P1_P2_RDB:P1011RDB,SDCARD
P1011RDB_SPIFLASH            powerpc     mpc85xx     p1_p2_rdb           freescale      -           P1_P2_RDB:P1011RDB,SPIFLASH
P1020MBG-PC                  powerpc     mpc85xx     p1_p2_rdb_pc        freescale      -           p1_p2_rdb_pc:P1020MBG
P1020MBG-PC_36BIT            powerpc     mpc85xx     p1_p2_rdb_pc        freescale      -           p1_p2_rdb_pc:P1020MBG,36BIT
P1020MBG-PC_36BIT_SDCARD     powerpc     mpc85xx     p1_p2_rdb_pc        freescale      -           p1_p2_rdb_pc:P1020MBG,SDCARD,36BIT
P1020MBG-PC_SDCARD           powerpc     mpc85xx     p1_p2_rdb_pc        freescale      -           p1_p2_rdb_pc:P1020MBG,SDCARD
P1020RDB                     powerpc     mpc85xx     p1_p2_rdb           freescale      -           P1_P2_RDB:P1020RDB
P1020RDB_36BIT               powerpc     mpc85xx     p1_p2_rdb           freescale      -           P1_P2_RDB:P1020RDB,36BIT
P1020RDB_36BIT_SDCARD        powerpc     mpc85xx     p1_p2_rdb           freescale      -           P1_P2_RDB:P1020RDB,36BIT,SDCARD
P1020RDB_36BIT_SPIFLASH      powerpc     mpc85xx     p1_p2_rdb           freescale      -           P1_P2_RDB:P1020RDB,36BIT,SPIFLASH
P1020RDB_NAND                powerpc     mpc85xx     p1_p2_rdb           freescale      -           P1_P2_RDB:P1020RDB,NAND
P1020RDB-PC                  powerpc     mpc85xx     p1_p2_rdb_pc        freescale      -           p1_p2_rdb_pc:P1020RDB
P1020RDB-PC_36BIT            powerpc     mpc85xx     p1_p2_rdb_pc        freescale      -           p1_p2_rdb_pc:P1020RDB,36BIT
P1020RDB-PC_36BIT_NAND       powerpc     mpc85xx     p1_p2_rdb_pc        freescale      -           p1_p2_rdb_pc:P1020RDB,36BIT,NAND
P1020RDB-PC_36BIT_SDCARD     powerpc     mpc85xx     p1_p2_rdb_pc        freescale      -           p1_p2_rdb_pc:P1020RDB,36BIT,SDCARD
P1020RDB-PC_36BIT_SPIFLASH   powerpc     mpc85xx     p1_p2_rdb_pc        freescale      -           p1_p2_rdb_pc:P1020RDB,36BIT,SPIFLASH
P1020RDB-PC_NAND             powerpc     mpc85xx     p1_p2_rdb_pc        freescale      -           p1_p2_rdb_pc:P1020RDB,NAND
P1020RDB-PC_SDCARD           powerpc     mpc85xx     p1_p2_rdb_pc        freescale      -           p1_p2_rdb_pc:P1020RDB,SDCARD
P1020RDB-PC_SPIFLASH         powerpc     mpc85xx     p1_p2_rdb_pc        freescale      -           p1_p2_rdb_pc:P1020RDB,SPIFLASH
P1020RDB_SDCARD              powerpc     mpc85xx     p1_p2_rdb           freescale      -           P1_P2_RDB:P1020RDB,SDCARD
P1020RDB_SPIFLASH            powerpc     mpc85xx     p1_p2_rdb           freescale      -           P1_P2_RDB:P1020RDB,SPIFLASH
P1020UTM-PC                  powerpc     mpc85xx     p1_p2_rdb_pc        freescale      -           p1_p2_rdb_pc:P1020UTM
P1020UTM-PC_36BIT            powerpc     mpc85xx     p1_p2_rdb_pc        freescale      -           p1_p2_rdb_pc:P1020UTM,36BIT
P1020UTM-PC_36BIT_SDCARD     powerpc     mpc85xx     p1_p2_rdb_pc        freescale      -           p1_p2_rdb_pc:P1020UTM,36BIT,SDCARD
P1020UTM-PC_SDCARD           powerpc     mpc85xx     p1_p2_rdb_pc        freescale      -           p1_p2_rdb_pc:P1020UTM,SDCARD
P1021RDB-PC                  powerpc     mpc85xx     p1_p2_rdb_pc        freescale      -           p1_p2_rdb_pc:P1021RDB
P1021RDB-PC_36BIT            powerpc     mpc85xx     p1_p2_rdb_pc        freescale      -           p1_p2_rdb_pc:P1021RDB,36BIT
P1021RDB-PC_36BIT_NAND       powerpc     mpc85xx     p1_p2_rdb_pc        freescale      -           p1_p2_rdb_pc:P1021RDB,36BIT,NAND
P1021RDB-PC_36BIT_SDCARD     powerpc     mpc85xx     p1_p2_rdb_pc        freescale      -           p1_p2_rdb_pc:P1021RDB,36BIT,SDCARD
P1021RDB-PC_36BIT_SPIFLASH   powerpc     mpc85xx     p1_p2_rdb_pc        freescale      -           p1_p2_rdb_pc:P1021RDB,36BIT,SPIFLASH
P1021RDB-PC_NAND             powerpc     mpc85xx     p1_p2_rdb_pc        freescale      -           p1_p2_rdb_pc:P1021RDB,NAND
P1021RDB-PC_SDCARD           powerpc     mpc85xx     p1_p2_rdb_pc        freescale      -           p1_p2_rdb_pc:P1021RDB,SDCARD
P1021RDB-PC_SPIFLASH         powerpc     mpc85xx     p1_p2_rdb_pc        freescale      -           p1_p2_rdb_pc:P1021RDB,SPIFLASH
P1022DS                      powerpc     mpc85xx     p1022ds             freescale
P1022DS_SPIFLASH             powerpc     mpc85xx     p1022ds             freescale	-	    P1022DS:SPIFLASH
P1022DS_36BIT_SPIFLASH       powerpc     mpc85xx     p1022ds             freescale	-	    P1022DS:36BIT,SPIFLASH
P1022DS_SDCARD               powerpc     mpc85xx     p1022ds             freescale	-	    P1022DS:SDCARD
P1022DS_36BIT_SDCARD         powerpc     mpc85xx     p1022ds             freescale	-	    P1022DS:36BIT,SDCARD
P1022DS_36BIT                powerpc     mpc85xx     p1022ds             freescale      -           P1022DS:36BIT
P1023RDS                     powerpc     mpc85xx     p1023rds            freescale      -           P1023RDS
P1023RDS_NAND                powerpc     mpc85xx     p1023rds            freescale      -           P1023RDS:NAND
P1024RDB                     powerpc     mpc85xx     p1_p2_rdb_pc        freescale      -           p1_p2_rdb_pc:P1024RDB
P1024RDB_36BIT               powerpc     mpc85xx     p1_p2_rdb_pc        freescale      -           p1_p2_rdb_pc:P1024RDB,36BIT
P1024RDB_NAND                powerpc     mpc85xx     p1_p2_rdb_pc        freescale      -           p1_p2_rdb_pc:P1024RDB,NAND
P1024RDB_SDCARD              powerpc     mpc85xx     p1_p2_rdb_pc        freescale      -           p1_p2_rdb_pc:P1024RDB,SDCARD
P1024RDB_SPIFLASH            powerpc     mpc85xx     p1_p2_rdb_pc        freescale      -           p1_p2_rdb_pc:P1024RDB,SPIFLASH
P1025RDB                     powerpc     mpc85xx     p1_p2_rdb_pc        freescale      -           p1_p2_rdb_pc:P1025RDB
P1025RDB_36BIT               powerpc     mpc85xx     p1_p2_rdb_pc        freescale      -           p1_p2_rdb_pc:P1025RDB,36BIT
P1025RDB_NAND                powerpc     mpc85xx     p1_p2_rdb_pc        freescale      -           p1_p2_rdb_pc:P1025RDB,NAND
P1025RDB_SDCARD              powerpc     mpc85xx     p1_p2_rdb_pc        freescale      -           p1_p2_rdb_pc:P1025RDB,SDCARD
P1025RDB_SPIFLASH            powerpc     mpc85xx     p1_p2_rdb_pc        freescale      -           p1_p2_rdb_pc:P1025RDB,SPIFLASH
P2010RDB                     powerpc     mpc85xx     p1_p2_rdb           freescale      -           P1_P2_RDB:P2010RDB
P2010RDB_36BIT               powerpc     mpc85xx     p1_p2_rdb           freescale      -           P1_P2_RDB:P2010RDB,36BIT
P2010RDB_36BIT_SDCARD        powerpc     mpc85xx     p1_p2_rdb           freescale      -           P1_P2_RDB:P2010RDB,36BIT,SDCARD
P2010RDB_36BIT_SPIFLASH      powerpc     mpc85xx     p1_p2_rdb           freescale      -           P1_P2_RDB:P2010RDB,36BIT,SPIFLASH
P2010RDB_NAND                powerpc     mpc85xx     p1_p2_rdb           freescale      -           P1_P2_RDB:P2010RDB,NAND
P2010RDB_SDCARD              powerpc     mpc85xx     p1_p2_rdb           freescale      -           P1_P2_RDB:P2010RDB,SDCARD
P2010RDB_SPIFLASH            powerpc     mpc85xx     p1_p2_rdb           freescale      -           P1_P2_RDB:P2010RDB,SPIFLASH
P2020COME_SDCARD             powerpc     mpc85xx     p2020come           freescale      -           P2020COME:SDCARD
P2020COME_SPIFLASH           powerpc     mpc85xx     p2020come           freescale      -           P2020COME:SPIFLASH
P2020DS                      powerpc     mpc85xx     p2020ds             freescale
P2020DS_36BIT                powerpc     mpc85xx     p2020ds             freescale      -           P2020DS:36BIT
P2020DS_DDR2                 powerpc     mpc85xx     p2020ds             freescale      -           P2020DS:DDR2
P2020DS_SDCARD               powerpc     mpc85xx     p2020ds             freescale      -           P2020DS:SDCARD
P2020DS_SPIFLASH             powerpc     mpc85xx     p2020ds             freescale      -           P2020DS:SPIFLASH
P2020RDB                     powerpc     mpc85xx     p1_p2_rdb           freescale      -           P1_P2_RDB:P2020RDB
P2020RDB_36BIT               powerpc     mpc85xx     p1_p2_rdb           freescale      -           P1_P2_RDB:P2020RDB,36BIT
P2020RDB_36BIT_SDCARD        powerpc     mpc85xx     p1_p2_rdb           freescale      -           P1_P2_RDB:P2020RDB,36BIT,SDCARD
P2020RDB_36BIT_SPIFLASH      powerpc     mpc85xx     p1_p2_rdb           freescale      -           P1_P2_RDB:P2020RDB,36BIT,SPIFLASH
P2020RDB_NAND                powerpc     mpc85xx     p1_p2_rdb           freescale      -           P1_P2_RDB:P2020RDB,NAND
P2020RDB-PC                  powerpc     mpc85xx     p1_p2_rdb_pc        freescale      -           p1_p2_rdb_pc:P2020RDB
P2020RDB-PC_36BIT            powerpc     mpc85xx     p1_p2_rdb_pc        freescale      -           p1_p2_rdb_pc:P2020RDB,36BIT
P2020RDB-PC_36BIT_NAND       powerpc     mpc85xx     p1_p2_rdb_pc        freescale      -           p1_p2_rdb_pc:P2020RDB,36BIT,NAND
P2020RDB-PC_36BIT_SDCARD     powerpc     mpc85xx     p1_p2_rdb_pc        freescale      -           p1_p2_rdb_pc:P2020RDB,36BIT,SDCARD
P2020RDB-PC_36BIT_SPIFLASH   powerpc     mpc85xx     p1_p2_rdb_pc        freescale      -           p1_p2_rdb_pc:P2020RDB,36BIT,SPIFLASH
P2020RDB-PC_NAND             powerpc     mpc85xx     p1_p2_rdb_pc        freescale      -           p1_p2_rdb_pc:P2020RDB,NAND
P2020RDB-PC_SDCARD           powerpc     mpc85xx     p1_p2_rdb_pc        freescale      -           p1_p2_rdb_pc:P2020RDB,SDCARD
P2020RDB-PC_SPIFLASH         powerpc     mpc85xx     p1_p2_rdb_pc        freescale      -           p1_p2_rdb_pc:P2020RDB,SPIFLASH
P2020RDB_SDCARD              powerpc     mpc85xx     p1_p2_rdb           freescale      -           P1_P2_RDB:P2020RDB,SDCARD
P2020RDB_SPIFLASH            powerpc     mpc85xx     p1_p2_rdb           freescale      -           P1_P2_RDB:P2020RDB,SPIFLASH
P2041RDB                     powerpc     mpc85xx     p2041rdb            freescale
P2041RDB_NAND	             powerpc     mpc85xx     p2041rdb            freescale      -           P2041RDB:RAMBOOT_PBL,NAND,SYS_TEXT_BASE=0xFFF80000
P2041RDB_SDCARD              powerpc     mpc85xx     p2041rdb            freescale      -           P2041RDB:RAMBOOT_PBL,SDCARD,SYS_TEXT_BASE=0xFFF80000
P2041RDB_SECURE_BOOT         powerpc     mpc85xx     p2041rdb            freescale      -           P2041RDB:SECURE_BOOT
P2041RDB_SPIFLASH            powerpc     mpc85xx     p2041rdb            freescale      -           P2041RDB:RAMBOOT_PBL,SPIFLASH,SYS_TEXT_BASE=0xFFF80000
P2041RDB_SRIO_PCIE_BOOT          powerpc     mpc85xx     p2041rdb          freescale      -           P2041RDB:SRIO_PCIE_BOOT_SLAVE,SYS_TEXT_BASE=0xFFF80000
P3041DS                      powerpc     mpc85xx     corenet_ds          freescale
P3041DS_NAND		     powerpc     mpc85xx     corenet_ds          freescale      -           P3041DS:RAMBOOT_PBL,NAND,SYS_TEXT_BASE=0xFFF80000
P3041DS_SDCARD		     powerpc     mpc85xx     corenet_ds          freescale      -           P3041DS:RAMBOOT_PBL,SDCARD,SYS_TEXT_BASE=0xFFF80000
P3041DS_SECURE_BOOT          powerpc     mpc85xx     corenet_ds          freescale      -           P3041DS:SECURE_BOOT
P3041DS_SPIFLASH	     powerpc     mpc85xx     corenet_ds          freescale      -           P3041DS:RAMBOOT_PBL,SPIFLASH,SYS_TEXT_BASE=0xFFF80000
P3041DS_SRIO_PCIE_BOOT          powerpc     mpc85xx     corenet_ds          freescale      -           P3041DS:SRIO_PCIE_BOOT_SLAVE,SYS_TEXT_BASE=0xFFF80000
P4080DS                      powerpc     mpc85xx     corenet_ds          freescale
P4080DS_SDCARD		     powerpc     mpc85xx     corenet_ds          freescale      -           P4080DS:RAMBOOT_PBL,SDCARD,SYS_TEXT_BASE=0xFFF80000
P4080DS_SECURE_BOOT          powerpc     mpc85xx     corenet_ds          freescale      -           P4080DS:SECURE_BOOT
P4080DS_SPIFLASH	     powerpc     mpc85xx     corenet_ds          freescale      -           P4080DS:RAMBOOT_PBL,SPIFLASH,SYS_TEXT_BASE=0xFFF80000
P4080DS_SRIO_PCIE_BOOT          powerpc     mpc85xx     corenet_ds          freescale      -           P4080DS:SRIO_PCIE_BOOT_SLAVE,SYS_TEXT_BASE=0xFFF80000
P5020DS                      powerpc     mpc85xx     corenet_ds          freescale
P5020DS_NAND		     powerpc     mpc85xx     corenet_ds          freescale      -           P5020DS:RAMBOOT_PBL,NAND,SYS_TEXT_BASE=0xFFF80000
P5020DS_SDCARD		     powerpc     mpc85xx     corenet_ds          freescale      -           P5020DS:RAMBOOT_PBL,SDCARD,SYS_TEXT_BASE=0xFFF80000
P5020DS_SECURE_BOOT          powerpc     mpc85xx     corenet_ds          freescale      -           P5020DS:SECURE_BOOT
P5020DS_SPIFLASH	     powerpc     mpc85xx     corenet_ds          freescale      -           P5020DS:RAMBOOT_PBL,SPIFLASH,SYS_TEXT_BASE=0xFFF80000
P5020DS_SRIO_PCIE_BOOT          powerpc     mpc85xx     corenet_ds          freescale      -           P5020DS:SRIO_PCIE_BOOT_SLAVE,SYS_TEXT_BASE=0xFFF80000
P5040DS                      powerpc     mpc85xx     corenet_ds          freescale
BSC9131RDB_SPIFLASH          powerpc     mpc85xx     bsc9131rdb          freescale      -           BSC9131RDB:BSC9131RDB,SPIFLASH
stxgp3                       powerpc     mpc85xx     stxgp3              stx
stxssa                       powerpc     mpc85xx     stxssa              stx            -           stxssa
stxssa_4M                    powerpc     mpc85xx     stxssa              stx            -           stxssa:STXSSA_4M
T4240QDS                     powerpc     mpc85xx     t4qds               freescale
T4240QDS_SDCARD              powerpc     mpc85xx     t4qds               freescale	-           T4240QDS:RAMBOOT_PBL,SDCARD,SYS_TEXT_BASE=0xFFF80000
T4240QDS_SPIFLASH            powerpc     mpc85xx     t4qds               freescale	-           T4240QDS:RAMBOOT_PBL,SPIFLASH,SYS_TEXT_BASE=0xFFF80000
xpedite520x                  powerpc     mpc85xx     -                   xes
xpedite537x                  powerpc     mpc85xx     -                   xes
xpedite550x                  powerpc     mpc85xx     -                   xes
sbc8641d                     powerpc     mpc86xx
MPC8610HPCD                  powerpc     mpc86xx     mpc8610hpcd         freescale
MPC8641HPCN                  powerpc     mpc86xx     mpc8641hpcn         freescale      -           MPC8641HPCN
MPC8641HPCN_36BIT            powerpc     mpc86xx     mpc8641hpcn         freescale      -           MPC8641HPCN:PHYS_64BIT
xpedite517x                  powerpc     mpc86xx     -                   xes
Adder                        powerpc     mpc8xx      adder
Adder87x                     powerpc     mpc8xx      adder               -              -           Adder
AdderII                      powerpc     mpc8xx      adder               -              -           Adder:MPC852T
AdderUSB                     powerpc     mpc8xx      adder               -              -           Adder
ADS860                       powerpc     mpc8xx      fads
cogent_mpc8xx                powerpc     mpc8xx      cogent
ESTEEM192E                   powerpc     mpc8xx      esteem192e
FADS823                      powerpc     mpc8xx      fads
FADS850SAR                   powerpc     mpc8xx      fads
FADS860T                     powerpc     mpc8xx      fads
FLAGADM                      powerpc     mpc8xx      flagadm
GEN860T                      powerpc     mpc8xx      gen860t
GEN860T_SC                   powerpc     mpc8xx      gen860t             -              -           GEN860T:SC
GENIETV                      powerpc     mpc8xx      genietv
hermes                       powerpc     mpc8xx
ICU862                       powerpc     mpc8xx      icu862
ICU862_100MHz                powerpc     mpc8xx      icu862              -              -           ICU862:100MHz
IP860                        powerpc     mpc8xx      ip860
IVML24                       powerpc     mpc8xx      ivm                 -              -           IVML24:IVML24_16M
IVML24_128                   powerpc     mpc8xx      ivm                 -              -           IVML24:IVML24_32M
IVML24_256                   powerpc     mpc8xx      ivm                 -              -           IVML24:IVML24_64M
IVMS8                        powerpc     mpc8xx      ivm                 -              -           IVMS8:IVMS8_16M
IVMS8_128                    powerpc     mpc8xx      ivm                 -              -           IVMS8:IVMS8_32M
IVMS8_256                    powerpc     mpc8xx      ivm                 -              -           IVMS8:IVMS8_64M
lwmon                        powerpc     mpc8xx
MBX                          powerpc     mpc8xx      mbx8xx
MBX860T                      powerpc     mpc8xx      mbx8xx
MPC86xADS                    powerpc     mpc8xx      fads
MPC885ADS                    powerpc     mpc8xx      fads
NETPHONE                     powerpc     mpc8xx      netphone            -              -           NETPHONE:NETPHONE_VERSION=1
NETPHONE_V2                  powerpc     mpc8xx      netphone            -              -           NETPHONE:NETPHONE_VERSION=2
NETTA                        powerpc     mpc8xx      netta               -              -           NETTA
NETTA2                       powerpc     mpc8xx      netta2              -              -           NETTA2:NETTA2_VERSION=1
NETTA2_V2                    powerpc     mpc8xx      netta2              -              -           NETTA2:NETTA2_VERSION=2
NETTA_6412                   powerpc     mpc8xx      netta               -              -           NETTA:NETTA_6412=1
NETTA_6412_SWAPHOOK          powerpc     mpc8xx      netta               -              -           NETTA:NETTA_6412=1,NETTA_SWAPHOOK=1
NETTA_ISDN                   powerpc     mpc8xx      netta               -              -           NETTA:NETTA_ISDN=1
NETTA_ISDN_6412              powerpc     mpc8xx      netta               -              -           NETTA:NETTA_ISDN=1,NETTA_6412=1
NETTA_ISDN_6412_SWAPHOOK     powerpc     mpc8xx      netta               -              -           NETTA:NETTA_ISDN=1,NETTA_6412=1,NETTA_SWAPHOOK=1
NETTA_ISDN_SWAPHOOK          powerpc     mpc8xx      netta               -              -           NETTA:NETTA_ISDN=1,NETTA_SWAPHOOK=1
NETTA_SWAPHOOK               powerpc     mpc8xx      netta               -              -           NETTA:NETTA_SWAPHOOK=1
NETVIA                       powerpc     mpc8xx      netvia              -              -           NETVIA:NETVIA_VERSION=1
NETVIA_V2                    powerpc     mpc8xx      netvia              -              -           NETVIA:NETVIA_VERSION=2
NX823                        powerpc     mpc8xx      nx823
quantum                      powerpc     mpc8xx
R360MPI                      powerpc     mpc8xx      r360mpi
RBC823                       powerpc     mpc8xx      rbc823
RPXClassic                   powerpc     mpc8xx
RPXlite                      powerpc     mpc8xx
RPXlite_DW                   powerpc     mpc8xx      RPXlite_dw          -              -           RPXlite_DW
RPXlite_DW_64                powerpc     mpc8xx      RPXlite_dw          -              -           RPXlite_DW:RPXlite_64MHz
RPXlite_DW_64_LCD            powerpc     mpc8xx      RPXlite_dw          -              -           RPXlite_DW:RPXlite_64MHz,LCD,NEC_NL6448BC20
RPXlite_DW_LCD               powerpc     mpc8xx      RPXlite_dw          -              -           RPXlite_DW:LCD,NEC_NL6448BC20
RPXlite_DW_NVRAM             powerpc     mpc8xx      RPXlite_dw          -              -           RPXlite_DW:ENV_IS_IN_NVRAM
RPXlite_DW_NVRAM_64          powerpc     mpc8xx      RPXlite_dw          -              -           RPXlite_DW:RPXlite_64MHz,ENV_IS_IN_NVRAM
RPXlite_DW_NVRAM_64_LCD      powerpc     mpc8xx      RPXlite_dw          -              -           RPXlite_DW:RPXlite_64MHz,LCD,NEC_NL6448BC20,ENV_IS_IN_NVRAM
RPXlite_DW_NVRAM_LCD         powerpc     mpc8xx      RPXlite_dw          -              -           RPXlite_DW:LCD,NEC_NL6448BC20,ENV_IS_IN_NVRAM
RRvision                     powerpc     mpc8xx
RRvision_LCD                 powerpc     mpc8xx      RRvision            -              -           RRvision:LCD,SHARP_LQ104V7DS01
spc1920                      powerpc     mpc8xx
SPD823TS                     powerpc     mpc8xx      spd8xx
svm_sc8xx                    powerpc     mpc8xx
SXNI855T                     powerpc     mpc8xx      sixnet
v37                          powerpc     mpc8xx
MHPC                         powerpc     mpc8xx      mhpc                eltec
TOP860                       powerpc     mpc8xx      top860              emk
KUP4K                        powerpc     mpc8xx      kup4k               kup
KUP4X                        powerpc     mpc8xx      kup4x               kup
ELPT860                      powerpc     mpc8xx      elpt860             LEOX
uc100                        powerpc     mpc8xx      -                   manroland
QS823                        powerpc     mpc8xx      qs850               snmc
QS850                        powerpc     mpc8xx      qs850               snmc
QS860T                       powerpc     mpc8xx      qs860t              snmc
stxxtc                       powerpc     mpc8xx      stxxtc              stx
FPS850L                      powerpc     mpc8xx      tqm8xx              tqc
FPS860L                      powerpc     mpc8xx      tqm8xx              tqc
NSCU                         powerpc     mpc8xx      tqm8xx              tqc
SM850                        powerpc     mpc8xx      tqm8xx              tqc
TK885D                       powerpc     mpc8xx      tqm8xx              tqc
TQM823L                      powerpc     mpc8xx      tqm8xx              tqc
TQM823L_LCD                  powerpc     mpc8xx      tqm8xx              tqc            -           TQM823L:LCD,NEC_NL6448BC20
TQM823M                      powerpc     mpc8xx      tqm8xx              tqc
TQM850L                      powerpc     mpc8xx      tqm8xx              tqc
TQM850M                      powerpc     mpc8xx      tqm8xx              tqc
TQM855L                      powerpc     mpc8xx      tqm8xx              tqc
TQM855M                      powerpc     mpc8xx      tqm8xx              tqc
TQM860L                      powerpc     mpc8xx      tqm8xx              tqc
TQM860M                      powerpc     mpc8xx      tqm8xx              tqc
TQM862L                      powerpc     mpc8xx      tqm8xx              tqc
TQM862M                      powerpc     mpc8xx      tqm8xx              tqc
TQM866M                      powerpc     mpc8xx      tqm8xx              tqc
TQM885D                      powerpc     mpc8xx      tqm8xx              tqc
TTTech                       powerpc     mpc8xx      tqm8xx              tqc            -           TQM823L:LCD,SHARP_LQ104V7DS01
virtlab2                     powerpc     mpc8xx      tqm8xx              tqc
wtk                          powerpc     mpc8xx      tqm8xx              tqc            -           TQM823L:LCD,SHARP_LQ065T9DR51U
csb272                       powerpc     ppc4xx
csb472                       powerpc     ppc4xx
G2000                        powerpc     ppc4xx      g2000
JSE                          powerpc     ppc4xx      jse
korat                        powerpc     ppc4xx
korat_perm                   powerpc     ppc4xx      korat               -              -           korat:KORAT_PERMANENT
lwmon5                       powerpc     ppc4xx
pcs440ep                     powerpc     ppc4xx
quad100hd                    powerpc     ppc4xx
sbc405                       powerpc     ppc4xx
sc3                          powerpc     ppc4xx
t3corp                       powerpc     ppc4xx
W7OLMC                       powerpc     ppc4xx      w7o
W7OLMG                       powerpc     ppc4xx      w7o
zeus                         powerpc     ppc4xx
acadia                       powerpc     ppc4xx      -                   amcc
acadia_nand                  powerpc     ppc4xx      acadia              amcc           -           acadia:NAND_U_BOOT,SYS_TEXT_BASE=0x01000000
arches                       powerpc     ppc4xx      canyonlands         amcc           -           canyonlands:ARCHES
bamboo                       powerpc     ppc4xx      -                   amcc
bamboo_nand                  powerpc     ppc4xx      bamboo              amcc           -           bamboo:NAND_U_BOOT,SYS_TEXT_BASE=0x01000000
bluestone                    powerpc     ppc4xx      -                   amcc
bubinga                      powerpc     ppc4xx      -                   amcc
canyonlands                  powerpc     ppc4xx      canyonlands         amcc           -           canyonlands:CANYONLANDS
canyonlands_nand             powerpc     ppc4xx      canyonlands         amcc           -           canyonlands:CANYONLANDS,NAND_U_BOOT,SYS_TEXT_BASE=0x01000000
ebony                        powerpc     ppc4xx      -                   amcc
glacier                      powerpc     ppc4xx      canyonlands         amcc           -           canyonlands:GLACIER
glacier_nand                 powerpc     ppc4xx      canyonlands         amcc           -           canyonlands:GLACIER,NAND_U_BOOT,SYS_TEXT_BASE=0x01000000
haleakala                    powerpc     ppc4xx      kilauea             amcc           -           kilauea:HALEAKALA
haleakala_nand               powerpc     ppc4xx      kilauea             amcc           -           kilauea:NAND_U_BOOT,SYS_TEXT_BASE=0x01000000
katmai                       powerpc     ppc4xx      -                   amcc
kilauea                      powerpc     ppc4xx      kilauea             amcc           -           kilauea:KILAUEA
kilauea_nand                 powerpc     ppc4xx      kilauea             amcc           -           kilauea:NAND_U_BOOT,SYS_TEXT_BASE=0x01000000
luan                         powerpc     ppc4xx      -                   amcc
makalu                       powerpc     ppc4xx      -                   amcc
ocotea                       powerpc     ppc4xx      -                   amcc
rainier                      powerpc     ppc4xx      sequoia             amcc           -           sequoia:RAINIER
rainier_nand                 powerpc     ppc4xx      sequoia             amcc           -           sequoia:RAINIER,NAND_U_BOOT,SYS_TEXT_BASE=0x01000000
rainier_ramboot              powerpc     ppc4xx      sequoia             amcc           -           sequoia:RAINIER,SYS_RAMBOOT,SYS_TEXT_BASE=0x01000000,SYS_LDSCRIPT=board/amcc/sequoia/u-boot-ram.lds
redwood                      powerpc     ppc4xx      -                   amcc
sequoia                      powerpc     ppc4xx      sequoia             amcc           -           sequoia:SEQUOIA
sequoia_nand                 powerpc     ppc4xx      sequoia             amcc           -           sequoia:SEQUOIA,NAND_U_BOOT,SYS_TEXT_BASE=0x01000000
sequoia_ramboot              powerpc     ppc4xx      sequoia             amcc           -           sequoia:SEQUOIA,SYS_RAMBOOT,SYS_TEXT_BASE=0x01000000,SYS_LDSCRIPT=board/amcc/sequoia/u-boot-ram.lds
sycamore                     powerpc     ppc4xx      walnut              amcc           -           walnut
taihu                        powerpc     ppc4xx      -                   amcc
taishan                      powerpc     ppc4xx      -                   amcc
walnut                       powerpc     ppc4xx      walnut              amcc
yellowstone                  powerpc     ppc4xx      yosemite            amcc           -           yosemite:YELLOWSTONE
yosemite                     powerpc     ppc4xx      yosemite            amcc           -           yosemite:YOSEMITE
yucca                        powerpc     ppc4xx      -                   amcc
<<<<<<< HEAD
AP1000                       powerpc     ppc4xx      ap1000              amirix
=======
fx12mm                       powerpc     ppc4xx      fx12mm              avnet          -           fx12mm:SYS_TEXT_BASE=0x04000000,RESET_VECTOR_ADDRESS=0x04100000,INIT_TLB=board/xilinx/ppc405-generic/init.o
fx12mm_flash                 powerpc     ppc4xx      fx12mm              avnet          -           fx12mm:SYS_TEXT_BASE=0xF7F60000,RESET_VECTOR_ADDRESS=0xF7FFFFFC,INIT_TLB=board/xilinx/ppc405-generic/init.o
v5fx30teval                  powerpc     ppc4xx      v5fx30teval         avnet          -           v5fx30teval:SYS_TEXT_BASE=0x04000000,RESET_VECTOR_ADDRESS=0x04100000,BOOT_FROM_XMD=1,INIT_TLB=board/xilinx/ppc440-generic/init.o
v5fx30teval_flash            powerpc     ppc4xx      v5fx30teval         avnet          -           v5fx30teval:SYS_TEXT_BASE=0xF7F60000,RESET_VECTOR_ADDRESS=0xF7FFFFFC,INIT_TLB=board/xilinx/ppc440-generic/init.o
>>>>>>> 3a9d879f
CRAYL1                       powerpc     ppc4xx      L1                  cray
CATcenter                    powerpc     ppc4xx      PPChameleonEVB      dave           -           CATcenter:PPCHAMELEON_MODULE_MODEL=1
CATcenter_25                 powerpc     ppc4xx      PPChameleonEVB      dave           -           CATcenter:PPCHAMELEON_MODULE_MODEL=1,PPCHAMELEON_CLK_25
CATcenter_33                 powerpc     ppc4xx      PPChameleonEVB      dave           -           CATcenter:PPCHAMELEON_MODULE_MODEL=1,PPCHAMELEON_CLK_33
PPChameleonEVB               powerpc     ppc4xx      PPChameleonEVB      dave
PPChameleonEVB_BA_25         powerpc     ppc4xx      PPChameleonEVB      dave           -           PPChameleonEVB:PPCHAMELEON_MODULE_MODEL=0,PPCHAMELEON_CLK_25
PPChameleonEVB_BA_33         powerpc     ppc4xx      PPChameleonEVB      dave           -           PPChameleonEVB:PPCHAMELEON_MODULE_MODEL=0,PPCHAMELEON_CLK_33
PPChameleonEVB_HI_25         powerpc     ppc4xx      PPChameleonEVB      dave           -           PPChameleonEVB:PPCHAMELEON_MODULE_MODEL=2,PPCHAMELEON_CLK_25
PPChameleonEVB_HI_33         powerpc     ppc4xx      PPChameleonEVB      dave           -           PPChameleonEVB:PPCHAMELEON_MODULE_MODEL=2,PPCHAMELEON_CLK_33
PPChameleonEVB_ME_25         powerpc     ppc4xx      PPChameleonEVB      dave           -           PPChameleonEVB:PPCHAMELEON_MODULE_MODEL=1,PPCHAMELEON_CLK_25
PPChameleonEVB_ME_33         powerpc     ppc4xx      PPChameleonEVB      dave           -           PPChameleonEVB:PPCHAMELEON_MODULE_MODEL=1,PPCHAMELEON_CLK_33
APC405                       powerpc     ppc4xx      apc405              esd
AR405                        powerpc     ppc4xx      ar405               esd
ASH405                       powerpc     ppc4xx      ash405              esd
CANBT                        powerpc     ppc4xx      canbt               esd
CMS700                       powerpc     ppc4xx      cms700              esd
CPCI2DP                      powerpc     ppc4xx      cpci2dp             esd
CPCI405                      powerpc     ppc4xx      cpci405             esd
CPCI4052                     powerpc     ppc4xx      cpci405             esd
CPCI405AB                    powerpc     ppc4xx      cpci405             esd
CPCI405DT                    powerpc     ppc4xx      cpci405             esd
CPCIISER4                    powerpc     ppc4xx      cpciiser4           esd
DP405                        powerpc     ppc4xx      dp405               esd
DU405                        powerpc     ppc4xx      du405               esd
DU440                        powerpc     ppc4xx      du440               esd
HH405                        powerpc     ppc4xx      hh405               esd
HUB405                       powerpc     ppc4xx      hub405              esd
OCRTC                        powerpc     ppc4xx      ocrtc               esd
PCI405                       powerpc     ppc4xx      pci405              esd
PLU405                       powerpc     ppc4xx      plu405              esd
PMC405                       powerpc     ppc4xx      pmc405              esd
PMC405DE                     powerpc     ppc4xx      pmc405de            esd
PMC440                       powerpc     ppc4xx      pmc440              esd
VOH405                       powerpc     ppc4xx      voh405              esd
VOM405                       powerpc     ppc4xx      vom405              esd
WUH405                       powerpc     ppc4xx      wuh405              esd
devconcenter                 powerpc     ppc4xx      intip               gdsys          -           intip:DEVCONCENTER
dlvision                     powerpc     ppc4xx      -                   gdsys
dlvision-10g                 powerpc     ppc4xx      405ep               gdsys
gdppc440etx                  powerpc     ppc4xx      -                   gdsys
intip                        powerpc     ppc4xx      intip               gdsys          -           intip:INTIB
io                           powerpc     ppc4xx      405ep               gdsys
io64                         powerpc     ppc4xx      405ex               gdsys
iocon                        powerpc     ppc4xx      405ep               gdsys
neo                          powerpc     ppc4xx      405ep               gdsys
icon                         powerpc     ppc4xx      -                   mosaixtech
MIP405                       powerpc     ppc4xx      mip405              mpl
MIP405T                      powerpc     ppc4xx      mip405              mpl            -           MIP405:MIP405T
PIP405                       powerpc     ppc4xx      pip405              mpl
alpr                         powerpc     ppc4xx      -                   prodrive
p3p440                       powerpc     ppc4xx      -                   prodrive
KAREF                        powerpc     ppc4xx      karef               sandburst
METROBOX                     powerpc     ppc4xx      metrobox            sandburst
xpedite1000                  powerpc     ppc4xx      -                   xes
xilinx-ppc405-generic        powerpc     ppc4xx      ppc405-generic      xilinx         -
xilinx-ppc440-generic        powerpc     ppc4xx      ppc440-generic      xilinx         -
sandbox                      sandbox     sandbox     sandbox             sandbox        -
rsk7203                      sh          sh2         rsk7203             renesas        -
rsk7264                      sh          sh2         rsk7264             renesas        -
rsk7269                      sh          sh2         rsk7269             renesas        -
mpr2                         sh          sh3         mpr2                -              -
ms7720se                     sh          sh3         ms7720se            -              -
shmin                        sh          sh3         shmin               -              -
espt                         sh          sh4         espt                -              -
ms7722se                     sh          sh4         ms7722se            -              -
ms7750se                     sh          sh4         ms7750se            -              -
ap325rxa                     sh          sh4         ap325rxa            renesas        -
ecovec                       sh          sh4         ecovec              renesas        -
MigoR                        sh          sh4         MigoR               renesas        -
r2dplus                      sh          sh4         r2dplus             renesas        -
r7780mp                      sh          sh4         r7780mp             renesas        -
sh7752evb                    sh          sh4         sh7752evb           renesas        -
sh7757lcr                    sh          sh4         sh7757lcr           renesas        -
sh7763rdp                    sh          sh4         sh7763rdp           renesas        -
sh7785lcr                    sh          sh4         sh7785lcr           renesas        -
sh7785lcr_32bit              sh          sh4         sh7785lcr           renesas        -           sh7785lcr:SH_32BIT=1
r0p7734                      sh          sh4         r0p7734             renesas        -
ap_sh4a_4a                   sh          sh4         ap_sh4a_4a          alphaproject   -
grsim_leon2                  sparc       leon2       -                   gaisler
gr_cpci_ax2000               sparc       leon3       -                   gaisler
gr_ep2s60                    sparc       leon3       -                   gaisler
grsim                        sparc       leon3       -                   gaisler
gr_xc3s_1500                 sparc       leon3       -                   gaisler
coreboot-x86                 x86         x86        coreboot            chromebook-x86 coreboot    coreboot:SYS_TEXT_BASE=0x01110000
eNET                         x86         x86        eNET                -              sc520       eNET:SYS_TEXT_BASE=0x38040000
eNET_SRAM                    x86         x86        eNET                -              sc520       eNET:SYS_TEXT_BASE=0x19000000
# Target                     ARCH        CPU         Board name          Vendor	        SoC         Options
########################################################################################################################<|MERGE_RESOLUTION|>--- conflicted
+++ resolved
@@ -1025,14 +1025,6 @@
 yellowstone                  powerpc     ppc4xx      yosemite            amcc           -           yosemite:YELLOWSTONE
 yosemite                     powerpc     ppc4xx      yosemite            amcc           -           yosemite:YOSEMITE
 yucca                        powerpc     ppc4xx      -                   amcc
-<<<<<<< HEAD
-AP1000                       powerpc     ppc4xx      ap1000              amirix
-=======
-fx12mm                       powerpc     ppc4xx      fx12mm              avnet          -           fx12mm:SYS_TEXT_BASE=0x04000000,RESET_VECTOR_ADDRESS=0x04100000,INIT_TLB=board/xilinx/ppc405-generic/init.o
-fx12mm_flash                 powerpc     ppc4xx      fx12mm              avnet          -           fx12mm:SYS_TEXT_BASE=0xF7F60000,RESET_VECTOR_ADDRESS=0xF7FFFFFC,INIT_TLB=board/xilinx/ppc405-generic/init.o
-v5fx30teval                  powerpc     ppc4xx      v5fx30teval         avnet          -           v5fx30teval:SYS_TEXT_BASE=0x04000000,RESET_VECTOR_ADDRESS=0x04100000,BOOT_FROM_XMD=1,INIT_TLB=board/xilinx/ppc440-generic/init.o
-v5fx30teval_flash            powerpc     ppc4xx      v5fx30teval         avnet          -           v5fx30teval:SYS_TEXT_BASE=0xF7F60000,RESET_VECTOR_ADDRESS=0xF7FFFFFC,INIT_TLB=board/xilinx/ppc440-generic/init.o
->>>>>>> 3a9d879f
 CRAYL1                       powerpc     ppc4xx      L1                  cray
 CATcenter                    powerpc     ppc4xx      PPChameleonEVB      dave           -           CATcenter:PPCHAMELEON_MODULE_MODEL=1
 CATcenter_25                 powerpc     ppc4xx      PPChameleonEVB      dave           -           CATcenter:PPCHAMELEON_MODULE_MODEL=1,PPCHAMELEON_CLK_25
