/*
 * SPI flash internal definitions
 *
 * Copyright (C) 2008 Atmel Corporation
 * Copyright (C) 2013 Jagannadha Sutradharudu Teki, Xilinx Inc.
 *
 * SPDX-License-Identifier:	GPL-2.0+
 */

#ifndef _SF_INTERNAL_H_
#define _SF_INTERNAL_H_

#include <linux/types.h>
#include <linux/compiler.h>

/* Dual SPI flash memories - see SPI_COMM_DUAL_... */
enum spi_dual_flash {
	SF_SINGLE_FLASH	= 0,
	SF_DUAL_STACKED_FLASH	= BIT(0),
	SF_DUAL_PARALLEL_FLASH	= BIT(1),
};

/* Enum list - Full read commands */
enum spi_read_cmds {
	ARRAY_SLOW		= BIT(0),
	ARRAY_FAST		= BIT(1),
	DUAL_OUTPUT_FAST	= BIT(2),
	QUAD_OUTPUT_FAST	= BIT(3),
	DUAL_IO_FAST		= BIT(4),
	QUAD_IO_FAST		= BIT(5),
};

/* Normal - Extended - Full command set */
#define RD_NORM		(ARRAY_SLOW | ARRAY_FAST)
#define RD_EXTN		(RD_NORM | DUAL_OUTPUT_FAST | DUAL_IO_FAST)

/* sf param flags */
enum {
#ifndef CONFIG_SPI_FLASH_USE_4K_SECTORS
	SECT_4K		= 0,
#else
	SECT_4K		= BIT(0),
#endif
	SECT_32K	= BIT(1),
	E_FSR		= BIT(2),
	SST_WP		= BIT(3),
	WR_QPP		= BIT(4),
	SST_BP		= BIT(5),
	SST_LOCKBP	= BIT(6),
};

enum spi_nor_option_flags {
	SNOR_F_SST_WR		= BIT(0),
	SNOR_F_USE_FSR		= BIT(1),
	SNOR_F_USE_UPAGE	= BIT(3),
};

#define SPI_FLASH_3B_ADDR_LEN		3
#define SPI_FLASH_CMD_LEN		(1 + SPI_FLASH_3B_ADDR_LEN)
#define SPI_FLASH_16MB_BOUN		0x1000000

/* CFI Manufacture ID's */
#define SPI_FLASH_CFI_MFR_SPANSION	0x01
#define SPI_FLASH_CFI_MFR_STMICRO	0x20
#define SPI_FLASH_CFI_MFR_MACRONIX	0xc2
#define SPI_FLASH_CFI_MFR_SST		0xbf
#define SPI_FLASH_CFI_MFR_WINBOND	0xef
#define SPI_FLASH_CFI_MFR_ATMEL		0x1f
#define SPI_FLASH_CFI_MFR_ISSI		0x9d

#define SPI_FLASH_SPANSION_S25FS_FMLY	0x81

/* Erase commands */
#define CMD_ERASE_4K			0x20
#define CMD_ERASE_CHIP			0xc7
#define CMD_ERASE_64K			0xd8

/* Write commands */
#define CMD_WRITE_STATUS		0x01
#define CMD_PAGE_PROGRAM		0x02
#define CMD_WRITE_DISABLE		0x04
#define CMD_WRITE_ENABLE		0x06
#define CMD_QUAD_PAGE_PROGRAM		0x32

#define CMD_READ_CONFIG			0x35
#define CMD_FLAG_STATUS			0x70
/* Used for Micron, Macronix and Winbond flashes */
#define CMD_ENTER_4B_ADDR		0xB7
#define CMD_EXIT_4B_ADDR		0xE9

/* Read commands */
#define CMD_READ_ARRAY_SLOW		0x03
#define CMD_READ_ARRAY_FAST		0x0b
#define CMD_READ_DUAL_OUTPUT_FAST	0x3b
#define CMD_READ_DUAL_IO_FAST		0xbb
#define CMD_READ_QUAD_OUTPUT_FAST	0x6b
#define CMD_READ_QUAD_IO_FAST		0xeb
#define CMD_READ_ID			0x9f
#define CMD_READ_STATUS			0x05
#define CMD_READ_STATUS1		0x35
#define CMD_READ_CONFIG			0x35
#define CMD_FLAG_STATUS			0x70

/* Bank addr access commands */
#ifdef CONFIG_SPI_FLASH_BAR
# define CMD_BANKADDR_BRWR		0x17
# define CMD_BANKADDR_BRRD		0x16
# define CMD_EXTNADDR_WREAR		0xC5
# define CMD_EXTNADDR_RDEAR		0xC8
#endif

/* Common status */
#define STATUS_WIP			BIT(0)
#define STATUS_QEB_WINSPAN		BIT(1)
#define STATUS_QEB_MXIC			BIT(6)
#define STATUS_PEC			BIT(7)
#define SR_BP0				BIT(2)  /* Block protect 0 */
#define SR_BP1				BIT(3)  /* Block protect 1 */
#define SR_BP2				BIT(4)  /* Block protect 2 */

/* Flash timeout values */
#define SPI_FLASH_PROG_TIMEOUT		(2 * CONFIG_SYS_HZ)
#define SPI_FLASH_PAGE_ERASE_TIMEOUT	(5 * CONFIG_SYS_HZ)
#define SPI_FLASH_SECTOR_ERASE_TIMEOUT	(10 * CONFIG_SYS_HZ)

/* SST specific */
#ifdef CONFIG_SPI_FLASH_SST
# define CMD_SST_BP		0x02    /* Byte Program */
# define CMD_SST_AAI_WP		0xAD	/* Auto Address Incr Word Program */
# define CMD_BLOCK_PROTECT_UNLOCK	0x98

int sst_write_wp(struct spi_flash *flash, u32 offset, size_t len,
		const void *buf);
int sst_write_bp(struct spi_flash *flash, u32 offset, size_t len,
		const void *buf);
#endif

<<<<<<< HEAD
#ifdef CONFIG_SPI_FLASH_SPANSION
/* Used for Spansion S25FS-S family flash only. */
#define CMD_SPANSION_RDAR	0x65 /* Read any device register */
#define CMD_SPANSION_WRAR	0x71 /* Write any device register */
#endif
/**
 * struct spi_flash_params - SPI/QSPI flash device params structure
 *
 * @name:		Device name ([MANUFLETTER][DEVTYPE][DENSITY][EXTRAINFO])
 * @jedec:		Device jedec ID (0x[1byte_manuf_id][2byte_dev_id])
 * @ext_jedec:		Device ext_jedec ID
 * @sector_size:	Isn't necessarily a sector size from vendor,
 *			the size listed here is what works with CMD_ERASE_64K
 * @nr_sectors:		No.of sectors on this device
 * @flags:		Important param, for flash specific behaviour
 */
struct spi_flash_params {
	const char *name;
	u32 jedec;
	u16 ext_jedec;
	u32 sector_size;
	u32 nr_sectors;
	u8 e_rd_cmd;
	u16 flags;
#define SECT_4K			BIT(0)
#define E_FSR			BIT(1)
#define SST_WR			BIT(2)
#define WR_QPP			BIT(3)
#define RD_QUAD			BIT(4)
#define RD_DUAL			BIT(5)
#define RD_QUADIO		BIT(6)
#define RD_DUALIO		BIT(7)
=======
#define JEDEC_MFR(info)		((info)->id[0])
#define JEDEC_ID(info)		(((info)->id[1]) << 8 | ((info)->id[2]))
#define JEDEC_EXT(info)		(((info)->id[3]) << 8 | ((info)->id[4]))
#define SPI_FLASH_MAX_ID_LEN	6

struct spi_flash_info {
	/* Device name ([MANUFLETTER][DEVTYPE][DENSITY][EXTRAINFO]) */
	const char	*name;

	/*
	 * This array stores the ID bytes.
	 * The first three bytes are the JEDIC ID.
	 * JEDEC ID zero means "no ID" (mostly older chips).
	 */
	u8		id[SPI_FLASH_MAX_ID_LEN];
	u8		id_len;

	/*
	 * The size listed here is what works with SPINOR_OP_SE, which isn't
	 * necessarily called a "sector" by the vendor.
	 */
	u32		sector_size;
	u32		n_sectors;

	u16		page_size;

	u16		flags;
#define SECT_4K			BIT(0)	/* CMD_ERASE_4K works uniformly */
#define E_FSR			BIT(1)	/* use flag status register for */
#define SST_WR			BIT(2)	/* use SST byte/word programming */
#define WR_QPP			BIT(3)	/* use Quad Page Program */
#define RD_QUAD			BIT(4)	/* use Quad Read */
#define RD_DUAL			BIT(5)	/* use Dual Read */
#define RD_QUADIO		BIT(6)	/* use Quad IO Read */
#define RD_DUALIO		BIT(7)	/* use Dual IO Read */
>>>>>>> a705ebc8
#define RD_FULL			(RD_QUAD | RD_DUAL | RD_QUADIO | RD_DUALIO)
};

extern const struct spi_flash_info spi_flash_ids[];

/* Send a single-byte command to the device and read the response */
int spi_flash_cmd(struct spi_slave *spi, u8 cmd, void *response, size_t len);

/*
 * Send a multi-byte command to the device and read the response. Used
 * for flash array reads, etc.
 */
int spi_flash_cmd_read(struct spi_slave *spi, const u8 *cmd,
		size_t cmd_len, void *data, size_t data_len);

/*
 * Send a multi-byte command to the device followed by (optional)
 * data. Used for programming the flash array, etc.
 */
int spi_flash_cmd_write(struct spi_slave *spi, const u8 *cmd, size_t cmd_len,
		const void *data, size_t data_len);


/* Flash erase(sectors) operation, support all possible erase commands */
int spi_flash_cmd_erase_ops(struct spi_flash *flash, u32 offset, size_t len);

/* Lock stmicro spi flash region */
int stm_lock(struct spi_flash *flash, u32 ofs, size_t len);

/* Unlock stmicro spi flash region */
int stm_unlock(struct spi_flash *flash, u32 ofs, size_t len);

/* Check if a stmicro spi flash region is completely locked */
int stm_is_locked(struct spi_flash *flash, u32 ofs, size_t len);

/* Enable writing on the SPI flash */
static inline int spi_flash_cmd_write_enable(struct spi_flash *flash)
{
	return spi_flash_cmd(flash->spi, CMD_WRITE_ENABLE, NULL, 0);
}

/* Disable writing on the SPI flash */
static inline int spi_flash_cmd_write_disable(struct spi_flash *flash)
{
	return spi_flash_cmd(flash->spi, CMD_WRITE_DISABLE, NULL, 0);
}

int spi_flash_cmd_bp_unlock(struct spi_flash *flash);

/*
 * Used for spi_flash write operation
 * - SPI claim
 * - spi_flash_cmd_write_enable
 * - spi_flash_cmd_write
 * - spi_flash_wait_till_ready
 * - SPI release
 */
int spi_flash_write_common(struct spi_flash *flash, const u8 *cmd,
		size_t cmd_len, const void *buf, size_t buf_len);

/*
 * Flash write operation, support all possible write commands.
 * Write the requested data out breaking it up into multiple write
 * commands as needed per the write size.
 */
int spi_flash_cmd_write_ops(struct spi_flash *flash, u32 offset,
		size_t len, const void *buf);

/*
 * Same as spi_flash_cmd_read() except it also claims/releases the SPI
 * bus. Used as common part of the ->read() operation.
 */
int spi_flash_read_common(struct spi_flash *flash, const u8 *cmd,
		size_t cmd_len, void *data, size_t data_len);

/* Flash read operation, support all possible read commands */
int spi_flash_cmd_read_ops(struct spi_flash *flash, u32 offset,
		size_t len, void *data);

int spi_flash_cmd_4B_addr_switch(struct spi_flash *flash,
		int enable, u8 idcode0);

#ifdef CONFIG_SPI_FLASH_MTD
int spi_flash_mtd_register(struct spi_flash *flash);
void spi_flash_mtd_unregister(void);
#endif

/**
 * spi_flash_scan - scan the SPI FLASH
 * @flash:	the spi flash structure
 *
 * The drivers can use this fuction to scan the SPI FLASH.
 * In the scanning, it will try to get all the necessary information to
 * fill the spi_flash{}.
 *
 * Return: 0 for success, others for failure.
 */
int spi_flash_scan(struct spi_flash *flash);

#endif /* _SF_INTERNAL_H_ */<|MERGE_RESOLUTION|>--- conflicted
+++ resolved
@@ -18,35 +18,6 @@
 	SF_SINGLE_FLASH	= 0,
 	SF_DUAL_STACKED_FLASH	= BIT(0),
 	SF_DUAL_PARALLEL_FLASH	= BIT(1),
-};
-
-/* Enum list - Full read commands */
-enum spi_read_cmds {
-	ARRAY_SLOW		= BIT(0),
-	ARRAY_FAST		= BIT(1),
-	DUAL_OUTPUT_FAST	= BIT(2),
-	QUAD_OUTPUT_FAST	= BIT(3),
-	DUAL_IO_FAST		= BIT(4),
-	QUAD_IO_FAST		= BIT(5),
-};
-
-/* Normal - Extended - Full command set */
-#define RD_NORM		(ARRAY_SLOW | ARRAY_FAST)
-#define RD_EXTN		(RD_NORM | DUAL_OUTPUT_FAST | DUAL_IO_FAST)
-
-/* sf param flags */
-enum {
-#ifndef CONFIG_SPI_FLASH_USE_4K_SECTORS
-	SECT_4K		= 0,
-#else
-	SECT_4K		= BIT(0),
-#endif
-	SECT_32K	= BIT(1),
-	E_FSR		= BIT(2),
-	SST_WP		= BIT(3),
-	WR_QPP		= BIT(4),
-	SST_BP		= BIT(5),
-	SST_LOCKBP	= BIT(6),
 };
 
 enum spi_nor_option_flags {
@@ -81,9 +52,6 @@
 #define CMD_WRITE_DISABLE		0x04
 #define CMD_WRITE_ENABLE		0x06
 #define CMD_QUAD_PAGE_PROGRAM		0x32
-
-#define CMD_READ_CONFIG			0x35
-#define CMD_FLAG_STATUS			0x70
 /* Used for Micron, Macronix and Winbond flashes */
 #define CMD_ENTER_4B_ADDR		0xB7
 #define CMD_EXIT_4B_ADDR		0xE9
@@ -127,7 +95,6 @@
 #ifdef CONFIG_SPI_FLASH_SST
 # define CMD_SST_BP		0x02    /* Byte Program */
 # define CMD_SST_AAI_WP		0xAD	/* Auto Address Incr Word Program */
-# define CMD_BLOCK_PROTECT_UNLOCK	0x98
 
 int sst_write_wp(struct spi_flash *flash, u32 offset, size_t len,
 		const void *buf);
@@ -135,40 +102,6 @@
 		const void *buf);
 #endif
 
-<<<<<<< HEAD
-#ifdef CONFIG_SPI_FLASH_SPANSION
-/* Used for Spansion S25FS-S family flash only. */
-#define CMD_SPANSION_RDAR	0x65 /* Read any device register */
-#define CMD_SPANSION_WRAR	0x71 /* Write any device register */
-#endif
-/**
- * struct spi_flash_params - SPI/QSPI flash device params structure
- *
- * @name:		Device name ([MANUFLETTER][DEVTYPE][DENSITY][EXTRAINFO])
- * @jedec:		Device jedec ID (0x[1byte_manuf_id][2byte_dev_id])
- * @ext_jedec:		Device ext_jedec ID
- * @sector_size:	Isn't necessarily a sector size from vendor,
- *			the size listed here is what works with CMD_ERASE_64K
- * @nr_sectors:		No.of sectors on this device
- * @flags:		Important param, for flash specific behaviour
- */
-struct spi_flash_params {
-	const char *name;
-	u32 jedec;
-	u16 ext_jedec;
-	u32 sector_size;
-	u32 nr_sectors;
-	u8 e_rd_cmd;
-	u16 flags;
-#define SECT_4K			BIT(0)
-#define E_FSR			BIT(1)
-#define SST_WR			BIT(2)
-#define WR_QPP			BIT(3)
-#define RD_QUAD			BIT(4)
-#define RD_DUAL			BIT(5)
-#define RD_QUADIO		BIT(6)
-#define RD_DUALIO		BIT(7)
-=======
 #define JEDEC_MFR(info)		((info)->id[0])
 #define JEDEC_ID(info)		(((info)->id[1]) << 8 | ((info)->id[2]))
 #define JEDEC_EXT(info)		(((info)->id[3]) << 8 | ((info)->id[4]))
@@ -204,7 +137,6 @@
 #define RD_DUAL			BIT(5)	/* use Dual Read */
 #define RD_QUADIO		BIT(6)	/* use Quad IO Read */
 #define RD_DUALIO		BIT(7)	/* use Dual IO Read */
->>>>>>> a705ebc8
 #define RD_FULL			(RD_QUAD | RD_DUAL | RD_QUADIO | RD_DUALIO)
 };
 
@@ -251,8 +183,6 @@
 {
 	return spi_flash_cmd(flash->spi, CMD_WRITE_DISABLE, NULL, 0);
 }
-
-int spi_flash_cmd_bp_unlock(struct spi_flash *flash);
 
 /*
  * Used for spi_flash write operation
@@ -284,9 +214,6 @@
 int spi_flash_cmd_read_ops(struct spi_flash *flash, u32 offset,
 		size_t len, void *data);
 
-int spi_flash_cmd_4B_addr_switch(struct spi_flash *flash,
-		int enable, u8 idcode0);
-
 #ifdef CONFIG_SPI_FLASH_MTD
 int spi_flash_mtd_register(struct spi_flash *flash);
 void spi_flash_mtd_unregister(void);
