--- conflicted
+++ resolved
@@ -299,7 +299,6 @@
 	return 0;
 }
 
-<<<<<<< HEAD
 static int zynq_gpio_get_function(struct udevice *dev, unsigned offset)
 {
 	u32 reg;
@@ -308,12 +307,24 @@
 
 	if (check_gpio(offset, dev) < 0)
 		return -1;
-=======
+
+	zynq_gpio_get_bank_pin(offset, &bank_num, &bank_pin_num, dev);
+
+	/* set the GPIO pin as output */
+	reg = readl(priv->base + ZYNQ_GPIO_DIRM_OFFSET(bank_num));
+	reg &= BIT(bank_pin_num);
+	if (reg)
+		return GPIOF_OUTPUT;
+	else
+		return GPIOF_INPUT;
+}
+
 static const struct dm_gpio_ops gpio_zynq_ops = {
 	.direction_input	= zynq_gpio_direction_input,
 	.direction_output	= zynq_gpio_direction_output,
 	.get_value		= zynq_gpio_get_value,
 	.set_value		= zynq_gpio_set_value,
+	.get_function		= zynq_gpio_get_function,
 };
 
 static const struct udevice_id zynq_gpio_ids[] = {
@@ -356,68 +367,6 @@
 
 	if (priv->p_data)
 		uc_priv->gpio_count = priv->p_data->ngpio;
->>>>>>> aeaec0e6
-
-	zynq_gpio_get_bank_pin(offset, &bank_num, &bank_pin_num, dev);
-
-	/* set the GPIO pin as output */
-	reg = readl(priv->base + ZYNQ_GPIO_DIRM_OFFSET(bank_num));
-	reg &= BIT(bank_pin_num);
-	if (reg)
-		return GPIOF_OUTPUT;
-	else
-		return GPIOF_INPUT;
-}
-
-static const struct dm_gpio_ops gpio_zynq_ops = {
-	.direction_input	= zynq_gpio_direction_input,
-	.direction_output	= zynq_gpio_direction_output,
-	.get_value		= zynq_gpio_get_value,
-	.set_value		= zynq_gpio_set_value,
-	.get_function		= zynq_gpio_get_function,
-
-};
-
-static const struct udevice_id zynq_gpio_ids[] = {
-	{ .compatible = "xlnx,zynq-gpio-1.0",
-	  .data = (ulong)&zynq_gpio_def},
-	{ .compatible = "xlnx,zynqmp-gpio-1.0",
-	  .data = (ulong)&zynqmp_gpio_def},
-	{ }
-};
-
-static void zynq_gpio_getplat_data(struct udevice *dev)
-{
-	const struct udevice_id *of_match = zynq_gpio_ids;
-	int ret;
-	struct zynq_gpio_privdata *priv = dev_get_priv(dev);
-
-	while (of_match->compatible) {
-		ret = fdt_node_offset_by_compatible(gd->fdt_blob, -1,
-						    of_match->compatible);
-		if (ret >= 0) {
-			priv->p_data =
-				    (struct zynq_platform_data *)of_match->data;
-			break;
-		} else  {
-			of_match++;
-			continue;
-		}
-	}
-
-	if (!priv->p_data)
-		printf("No Platform data found\n");
-}
-
-static int zynq_gpio_probe(struct udevice *dev)
-{
-	struct zynq_gpio_privdata *priv = dev_get_priv(dev);
-	struct gpio_dev_priv *uc_priv = dev_get_uclass_priv(dev);
-
-	zynq_gpio_getplat_data(dev);
-
-	if (priv->p_data)
-		uc_priv->gpio_count = priv->p_data->ngpio;
 
 	return 0;
 }
