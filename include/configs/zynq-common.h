/*
 * (C) Copyright 2012 Michal Simek <monstr@monstr.eu>
 * (C) Copyright 2013 Xilinx, Inc.
 *
 * Common configuration options for all Zynq boards.
 *
 * SPDX-License-Identifier:	GPL-2.0+
 */

#ifndef __CONFIG_ZYNQ_COMMON_H
#define __CONFIG_ZYNQ_COMMON_H

/* CPU clock */
#ifndef CONFIG_CPU_FREQ_HZ
# define CONFIG_CPU_FREQ_HZ	800000000
#endif

/* Cache options */
#define CONFIG_CMD_CACHE
#define CONFIG_SYS_CACHELINE_SIZE	32

#define CONFIG_SYS_L2CACHE_OFF
#ifndef CONFIG_SYS_L2CACHE_OFF
# define CONFIG_SYS_L2_PL310
# define CONFIG_SYS_PL310_BASE		0xf8f02000
#endif

/* Serial drivers */
#define CONFIG_BAUDRATE		115200
/* The following table includes the supported baudrates */
#define CONFIG_SYS_BAUDRATE_TABLE  \
	{300, 600, 1200, 2400, 4800, 9600, 19200, 38400, 57600, 115200, 230400}

#define CONFIG_ZYNQ_GPIO
#define CONFIG_CMD_GPIO

/* DCC driver */
#if defined(CONFIG_ZYNQ_DCC)
# define CONFIG_ARM_DCC
# define CONFIG_CPU_V6 /* Required by CONFIG_ARM_DCC */
#else
# if defined(CONFIG_ZYNQ_SERIAL_UART0) || defined(CONFIG_ZYNQ_SERIAL_UART1)
#  define CONFIG_ZYNQ_SERIAL
# endif
#endif

/* Ethernet driver */
#if defined(CONFIG_ZYNQ_GEM0) || defined(CONFIG_ZYNQ_GEM1)
# define CONFIG_NET_MULTI
# define CONFIG_ZYNQ_GEM
# define CONFIG_MII
# define CONFIG_SYS_FAULT_ECHO_LINK_DOWN
# define CONFIG_PHYLIB
# define CONFIG_PHY_MARVELL
<<<<<<< HEAD
# define CONFIG_SYS_ENET
=======
# define CONFIG_BOOTP_SERVERIP
# define CONFIG_BOOTP_BOOTPATH
# define CONFIG_BOOTP_GATEWAY
# define CONFIG_BOOTP_HOSTNAME
>>>>>>> f33cdaa4
# define CONFIG_BOOTP_MAY_FAIL
# if !defined(CONFIG_ZYNQ_GEM_EMIO0)
#  define CONFIG_ZYNQ_GEM_EMIO0	0
# endif
# if !defined(CONFIG_ZYNQ_GEM_EMIO1)
#  define CONFIG_ZYNQ_GEM_EMIO1	0
# endif
#endif

/* SPI */
#ifdef CONFIG_ZYNQ_SPI
# define CONFIG_SPI_FLASH
# define CONFIG_SPI_FLASH_SST
# define CONFIG_CMD_SPI
# define CONFIG_CMD_SF
#endif

/* NOR */
#ifndef CONFIG_SYS_NO_FLASH
# define CONFIG_SYS_FLASH_BASE		0xE2000000
# define CONFIG_SYS_FLASH_SIZE		(16 * 1024 * 1024)
# define CONFIG_SYS_MAX_FLASH_BANKS	1
# define CONFIG_SYS_MAX_FLASH_SECT	512
# define CONFIG_SYS_FLASH_ERASE_TOUT	1000
# define CONFIG_SYS_FLASH_WRITE_TOUT	5000
# define CONFIG_FLASH_SHOW_PROGRESS	10
# define CONFIG_SYS_FLASH_CFI
# undef CONFIG_SYS_FLASH_EMPTY_INFO
# define CONFIG_FLASH_CFI_DRIVER
# undef CONFIG_SYS_FLASH_PROTECTION
# define CONFIG_SYS_FLASH_USE_BUFFER_WRITE
# define CONFIG_ZYNQ_M29EW_WB_HACK
#endif

/* MMC */
#if defined(CONFIG_ZYNQ_SDHCI0) || defined(CONFIG_ZYNQ_SDHCI1)
# define CONFIG_MMC
# define CONFIG_GENERIC_MMC
# define CONFIG_SDHCI
# define CONFIG_ZYNQ_SDHCI
# define CONFIG_CMD_MMC
#endif

#ifdef CONFIG_ZYNQ_USB
# define CONFIG_USB_EHCI
# define CONFIG_CMD_USB
# define CONFIG_USB_STORAGE
# define CONFIG_USB_EHCI_ZYNQ
# define CONFIG_USB_ULPI_VIEWPORT
# define CONFIG_USB_ULPI
# define CONFIG_EHCI_IS_TDI
# define CONFIG_USB_MAX_CONTROLLER_COUNT	2

# define CONFIG_CI_UDC           /* ChipIdea CI13xxx UDC */
# define CONFIG_USB_GADGET
# define CONFIG_USB_GADGET_DUALSPEED
# define CONFIG_USBDOWNLOAD_GADGET
# define CONFIG_SYS_DFU_DATA_BUF_SIZE	0x600000
# define DFU_DEFAULT_POLL_TIMEOUT	300
# define CONFIG_DFU_FUNCTION
# define CONFIG_DFU_RAM
# define CONFIG_USB_GADGET_VBUS_DRAW	2
# define CONFIG_G_DNL_VENDOR_NUM	0x03FD
# define CONFIG_G_DNL_PRODUCT_NUM	0x0300
# define CONFIG_G_DNL_MANUFACTURER	"Xilinx"
# define CONFIG_USB_GADGET
# define CONFIG_USB_CABLE_CHECK
# define CONFIG_CMD_DFU
# define CONFIG_CMD_THOR_DOWNLOAD
# define CONFIG_THOR_FUNCTION
<<<<<<< HEAD
# define CONFIG_THOR_RESET_OFF
=======
>>>>>>> f33cdaa4
# define DFU_ALT_INFO_RAM \
	"dfu_ram_info=" \
	"set dfu_alt_info " \
	"${kernel_image} ram 0x3000000 0x500000\\\\;" \
	"${devicetree_image} ram 0x2A00000 0x20000\\\\;" \
	"${ramdisk_image} ram 0x2000000 0x600000\0" \
	"dfu_ram=run dfu_ram_info && dfu 0 ram 0\0" \
	"thor_ram=run dfu_ram_info && thordown 0 ram 0\0"

# if defined(CONFIG_ZYNQ_SDHCI0) || defined(CONFIG_ZYNQ_SDHCI1)
#  define CONFIG_DFU_MMC
#  define DFU_ALT_INFO_MMC \
	"dfu_mmc_info=" \
	"set dfu_alt_info " \
	"${kernel_image} fat 0 1\\\\;" \
	"${devicetree_image} fat 0 1\\\\;" \
	"${ramdisk_image} fat 0 1\0" \
	"dfu_mmc=run dfu_mmc_info && dfu 0 mmc 0\0" \
	"thor_mmc=run dfu_mmc_info && thordown 0 mmc 0\0"

#  define DFU_ALT_INFO	\
	DFU_ALT_INFO_RAM \
	DFU_ALT_INFO_MMC
# else
#  define DFU_ALT_INFO	\
	DFU_ALT_INFO_RAM
# endif
#endif

#if !defined(DFU_ALT_INFO)
# define DFU_ALT_INFO
#endif

#if defined(CONFIG_ZYNQ_SDHCI) || defined(CONFIG_ZYNQ_USB)
# define CONFIG_SUPPORT_VFAT
# define CONFIG_CMD_FAT
# define CONFIG_CMD_EXT2
# define CONFIG_FAT_WRITE
# define CONFIG_DOS_PARTITION
# define CONFIG_CMD_EXT4
# define CONFIG_CMD_EXT4_WRITE
# define CONFIG_CMD_FS_GENERIC
<<<<<<< HEAD
#endif

/* QSPI */
#ifdef CONFIG_ZYNQ_QSPI
# define CONFIG_SF_DEFAULT_SPEED	30000000
# define CONFIG_SPI_FLASH
# define CONFIG_SPI_FLASH_BAR
# define CONFIG_SPI_FLASH_SPANSION
# define CONFIG_SPI_FLASH_STMICRO
# define CONFIG_SPI_FLASH_WINBOND
# define CONFIG_SPI_FLASH_ISSI
# define CONFIG_CMD_SPI
# define CONFIG_CMD_SF
# define CONFIG_SF_DUAL_FLASH
#endif

/* NAND */
#ifdef CONFIG_NAND_ZYNQ
# define CONFIG_CMD_NAND
# define CONFIG_CMD_NAND_LOCK_UNLOCK
# define CONFIG_SYS_MAX_NAND_DEVICE 1
# define CONFIG_SYS_NAND_SELF_INIT
# define CONFIG_SYS_NAND_ONFI_DETECTION
# define CONFIG_MTD_DEVICE
=======
>>>>>>> f33cdaa4
#endif

#define CONFIG_SYS_I2C_ZYNQ
/* I2C */
#if defined(CONFIG_SYS_I2C_ZYNQ)
# define CONFIG_CMD_I2C
# define CONFIG_SYS_I2C
# define CONFIG_SYS_I2C_ZYNQ_SPEED		100000
# define CONFIG_SYS_I2C_ZYNQ_SLAVE		0
#endif

/* EEPROM */
#ifdef CONFIG_ZYNQ_EEPROM
# define CONFIG_CMD_EEPROM
# define CONFIG_SYS_I2C_EEPROM_ADDR_LEN		1
# define CONFIG_SYS_I2C_EEPROM_ADDR		0x54
# define CONFIG_SYS_EEPROM_PAGE_WRITE_BITS	4
# define CONFIG_SYS_EEPROM_PAGE_WRITE_DELAY_MS	5
# define CONFIG_SYS_EEPROM_SIZE			1024 /* Bytes */
# define CONFIG_SYS_I2C_MUX_ADDR		0x74
# define CONFIG_SYS_I2C_MUX_EEPROM_SEL		0x4
#endif

/* Total Size of Environment Sector */
#define CONFIG_ENV_SIZE			(128 << 10)

/* Allow to overwrite serial and ethaddr */
#define CONFIG_ENV_OVERWRITE

/* Environment */
#ifndef CONFIG_ENV_IS_NOWHERE
# ifndef CONFIG_SYS_NO_FLASH
/* Environment in NOR flash */
#  define CONFIG_ENV_IS_IN_FLASH
# elif defined(CONFIG_ZYNQ_QSPI)
/* Environment in Serial Flash */
#  define CONFIG_ENV_IS_IN_SPI_FLASH
# elif defined(CONFIG_NAND_ZYNQ)
/* Environment in NAND flash */
#  define CONFIG_ENV_IS_IN_NAND
# elif defined(CONFIG_SYS_NO_FLASH)
#  define CONFIG_ENV_IS_NOWHERE
# endif

# define CONFIG_ENV_SECT_SIZE		CONFIG_ENV_SIZE
# ifndef CONFIG_ENV_OFFSET
#  define CONFIG_ENV_OFFSET		0xE0000
# endif
# define CONFIG_CMD_SAVEENV
#endif

/* Default environment */
#define CONFIG_PREBOOT
#define CONFIG_EXTRA_ENV_SETTINGS	\
	"ethaddr=00:0a:35:00:01:22\0"	\
	"kernel_image=uImage\0"	\
	"kernel_load_address=0x2080000\0" \
	"ramdisk_image=uramdisk.image.gz\0"	\
	"ramdisk_load_address=0x4000000\0"	\
	"devicetree_image=devicetree.dtb\0"	\
	"devicetree_load_address=0x2000000\0"	\
	"bitstream_image=system.bit.bin\0"	\
	"boot_image=BOOT.bin\0"	\
	"loadbit_addr=0x100000\0"	\
	"loadbootenv_addr=0x2000000\0" \
	"kernel_size=0x500000\0"	\
	"devicetree_size=0x20000\0"	\
	"ramdisk_size=0x5E0000\0"	\
	"boot_size=0xF00000\0"	\
	"fdt_high=0x20000000\0"	\
	"initrd_high=0x20000000\0"	\
<<<<<<< HEAD
	"bootenv=uEnv.txt\0" \
	"loadbootenv=load mmc 0 ${loadbootenv_addr} ${bootenv}\0" \
	"importbootenv=echo Importing environment from SD ...; " \
		"env import -t ${loadbootenv_addr} $filesize\0" \
	"sd_uEnvtxt_existence_test=test -e mmc 0 /uEnv.txt\0" \
	"preboot=if test $modeboot = sdboot && env run sd_uEnvtxt_existence_test; " \
			"then if env run loadbootenv; " \
				"then env run importbootenv; " \
			"fi; " \
		"fi; \0" \
	"mmc_loadbit=echo Loading bitstream from SD/MMC/eMMC to RAM.. && " \
		"mmcinfo && " \
		"load mmc 0 ${loadbit_addr} ${bitstream_image} && " \
		"fpga load 0 ${loadbit_addr} ${filesize}\0" \
	"norboot=echo Copying Linux from NOR flash to RAM... && " \
		"cp.b 0xE2100000 ${kernel_load_address} ${kernel_size} && " \
		"cp.b 0xE2600000 ${devicetree_load_address} ${devicetree_size} && " \
		"echo Copying ramdisk... && " \
		"cp.b 0xE2620000 ${ramdisk_load_address} ${ramdisk_size} && " \
		"bootm ${kernel_load_address} ${ramdisk_load_address} ${devicetree_load_address}\0" \
	"qspiboot=echo Copying Linux from QSPI flash to RAM... && " \
		"sf probe 0 0 0 && " \
		"sf read ${kernel_load_address} 0x100000 ${kernel_size} && " \
		"sf read ${devicetree_load_address} 0x600000 ${devicetree_size} && " \
		"echo Copying ramdisk... && " \
		"sf read ${ramdisk_load_address} 0x620000 ${ramdisk_size} && " \
		"bootm ${kernel_load_address} ${ramdisk_load_address} ${devicetree_load_address}\0" \
	"uenvboot=" \
		"if run loadbootenv; then " \
			"echo Loaded environment from ${bootenv}; " \
			"run importbootenv; " \
		"fi; " \
		"if test -n $uenvcmd; then " \
			"echo Running uenvcmd ...; " \
			"run uenvcmd; " \
		"fi\0" \
	"sdboot=if mmcinfo; then " \
			"run uenvboot; " \
			"echo Copying Linux from SD to RAM... && " \
			"load mmc 0 ${kernel_load_address} ${kernel_image} && " \
			"load mmc 0 ${devicetree_load_address} ${devicetree_image} && " \
			"load mmc 0 ${ramdisk_load_address} ${ramdisk_image} && " \
			"bootm ${kernel_load_address} ${ramdisk_load_address} ${devicetree_load_address}; " \
		"fi\0" \
	"usbboot=if usb start; then " \
			"run uenvboot; " \
			"echo Copying Linux from USB to RAM... && " \
			"load usb 0 ${kernel_load_address} ${kernel_image} && " \
			"load usb 0 ${devicetree_load_address} ${devicetree_image} && " \
			"load usb 0 ${ramdisk_load_address} ${ramdisk_image} && " \
			"bootm ${kernel_load_address} ${ramdisk_load_address} ${devicetree_load_address}; " \
		"fi\0" \
	"nandboot=echo Copying Linux from NAND flash to RAM... && " \
		"nand read ${kernel_load_address} 0x100000 ${kernel_size} && " \
		"nand read ${devicetree_load_address} 0x600000 ${devicetree_size} && " \
		"echo Copying ramdisk... && " \
		"nand read ${ramdisk_load_address} 0x620000 ${ramdisk_size} && " \
		"bootm ${kernel_load_address} ${ramdisk_load_address} ${devicetree_load_address}\0" \
	"jtagboot=echo TFTPing Linux to RAM... && " \
		"tftpboot ${kernel_load_address} ${kernel_image} && " \
		"tftpboot ${devicetree_load_address} ${devicetree_image} && " \
		"tftpboot ${ramdisk_load_address} ${ramdisk_image} && " \
		"bootm ${kernel_load_address} ${ramdisk_load_address} ${devicetree_load_address}\0" \
	"rsa_norboot=echo Copying Image from NOR flash to RAM... && " \
		"cp.b 0xE2100000 0x100000 ${boot_size} && " \
		"zynqrsa 0x100000 && " \
		"bootm ${kernel_load_address} ${ramdisk_load_address} ${devicetree_load_address}\0" \
	"rsa_nandboot=echo Copying Image from NAND flash to RAM... && " \
		"nand read 0x100000 0x0 ${boot_size} && " \
		"zynqrsa 0x100000 && " \
		"bootm ${kernel_load_address} ${ramdisk_load_address} ${devicetree_load_address}\0" \
	"rsa_qspiboot=echo Copying Image from QSPI flash to RAM... && " \
		"sf probe 0 0 0 && " \
		"sf read 0x100000 0x0 ${boot_size} && " \
		"zynqrsa 0x100000 && " \
		"bootm ${kernel_load_address} ${ramdisk_load_address} ${devicetree_load_address}\0" \
	"rsa_sdboot=echo Copying Image from SD to RAM... && " \
		"load mmc 0 0x100000 ${boot_image} && " \
		"zynqrsa 0x100000 && " \
		"bootm ${kernel_load_address} ${ramdisk_load_address} ${devicetree_load_address}\0" \
	"rsa_jtagboot=echo TFTPing Image to RAM... && " \
		"tftpboot 0x100000 ${boot_image} && " \
		"zynqrsa 0x100000 && " \
		"bootm ${kernel_load_address} ${ramdisk_load_address} ${devicetree_load_address}\0" \
=======
	"norboot=echo Copying FIT from NOR flash to RAM... && " \
		"cp.b ${nor_flash_off} ${load_addr} ${fit_size} && " \
		"bootm ${load_addr}\0" \
	"sdboot=echo Copying FIT from SD to RAM... && " \
		"load mmc 0 ${load_addr} ${fit_image} && " \
		"bootm ${load_addr}\0" \
	"jtagboot=echo TFTPing FIT to RAM... && " \
		"tftpboot ${load_addr} ${fit_image} && " \
		"bootm ${load_addr}\0" \
	"usbboot=if usb start; then " \
			"echo Copying FIT from USB to RAM... && " \
			"load usb 0 ${load_addr} ${fit_image} && " \
			"bootm ${load_addr}\0" \
		"fi\0" \
>>>>>>> f33cdaa4
		DFU_ALT_INFO

/* Default environment */
#define CONFIG_IPADDR	10.10.70.102
#define CONFIG_SERVERIP	10.10.70.101

/* default boot is according to the bootmode switch settings */
#if defined(CONFIG_CMD_ZYNQ_RSA)
#define CONFIG_BOOTCOMMAND		"run rsa_$modeboot"
#else
#define CONFIG_BOOTCOMMAND		"run $modeboot"
#endif
#define CONFIG_BOOTDELAY		3 /* -1 to Disable autoboot */
#define CONFIG_SYS_LOAD_ADDR		0 /* default? */

/* Miscellaneous configurable options */
#define CONFIG_SYS_PROMPT		"zynq-uboot> "
#define CONFIG_SYS_HUSH_PARSER

#define CONFIG_CMDLINE_EDITING
#define CONFIG_AUTO_COMPLETE
#define CONFIG_BOARD_LATE_INIT
#define CONFIG_DISPLAY_BOARDINFO
#define CONFIG_SYS_LONGHELP
#define CONFIG_CLOCKS
#define CONFIG_CMD_CLK
#define CONFIG_SYS_MAXARGS		32 /* max number of command args */
#define CONFIG_SYS_CBSIZE		2048 /* Console I/O Buffer Size */
#define CONFIG_SYS_PBSIZE		(CONFIG_SYS_CBSIZE + \
					sizeof(CONFIG_SYS_PROMPT) + 16)

/* Physical Memory map */
#if defined(CONFIG_CSE_QSPI) || defined(CONFIG_CSE_NOR)
# define CONFIG_SYS_TEXT_BASE		0xFFFC4800
#elif defined(CONFIG_CSE_NAND)
# define CONFIG_SYS_TEXT_BASE		0x00100000
#elif defined(CONFIG_ZYNQ_OCM)
# define CONFIG_SYS_TEXT_BASE		0xFFFC0000
#else
# define CONFIG_SYS_TEXT_BASE		0x4000000
#endif

#define CONFIG_NR_DRAM_BANKS		1
#define CONFIG_SYS_SDRAM_BASE		0

#define CONFIG_SYS_MEMTEST_START	CONFIG_SYS_SDRAM_BASE
#define CONFIG_SYS_MEMTEST_END		(CONFIG_SYS_SDRAM_BASE + 0x1000)

<<<<<<< HEAD
#define CONFIG_SYS_MALLOC_LEN		0xC00000

#define CONFIG_SYS_INIT_RAM_ADDR	0xFFFF0000
#define CONFIG_SYS_INIT_RAM_SIZE	0x1000
=======
#define CONFIG_SYS_MALLOC_LEN		0x1400000
#define CONFIG_SYS_INIT_RAM_ADDR	CONFIG_SYS_SDRAM_BASE
#define CONFIG_SYS_INIT_RAM_SIZE	CONFIG_SYS_MALLOC_LEN
>>>>>>> f33cdaa4
#define CONFIG_SYS_INIT_SP_ADDR		(CONFIG_SYS_INIT_RAM_ADDR + \
					CONFIG_SYS_INIT_RAM_SIZE - \
					GENERATED_GBL_DATA_SIZE)

/* Enable the PL to be downloaded */
#define CONFIG_FPGA
#define CONFIG_FPGA_XILINX
#define CONFIG_FPGA_ZYNQPL
#define CONFIG_CMD_FPGA
#define CONFIG_CMD_FPGA_LOADMK
#define CONFIG_CMD_FPGA_LOADP
#define CONFIG_CMD_FPGA_LOADBP
#define CONFIG_CMD_FPGA_LOADFS

/* Open Firmware flat tree */
#define CONFIG_OF_LIBFDT

/* FIT support */
#define CONFIG_IMAGE_FORMAT_LEGACY /* enable also legacy image format */

/* FDT support */
#define CONFIG_DISPLAY_BOARDINFO_LATE

/* Extend size of kernel image for uncompression */
#define CONFIG_SYS_BOOTM_LEN	(60 * 1024 * 1024)

/* Boot FreeBSD/vxWorks from an ELF image */
#if defined(CONFIG_ZYNQ_BOOT_FREEBSD)
# define CONFIG_API
# define CONFIG_CMD_ELF
# define CONFIG_SYS_MMC_MAX_DEVICE	1
#endif

#define CONFIG_SYS_LDSCRIPT  "arch/arm/cpu/armv7/zynq/u-boot.lds"

/* Commands */
#include <config_cmd_default.h>

#ifdef CONFIG_SYS_ENET
# define CONFIG_CMD_PING
# define CONFIG_CMD_DHCP
# define CONFIG_CMD_MII
# define CONFIG_CMD_TFTPPUT
#else
# undef CONFIG_CMD_NET
# undef CONFIG_CMD_NFS
#endif

#if defined(CONFIG_CMD_ZYNQ_RSA)
#define CONFIG_RSA
#define CONFIG_SHA256
#define CONFIG_CMD_ZYNQ_AES
#endif

#define CONFIG_CMD_BOOTZ
#undef CONFIG_BOOTM_NETBSD

#define CONFIG_SYS_HZ			1000

/* For development/debugging */
#ifdef DEBUG
# define CONFIG_CMD_REGINFO
# define CONFIG_PANIC_HANG
#endif

/* SPL part */
#define CONFIG_CMD_SPL
#define CONFIG_SPL_FRAMEWORK
#define CONFIG_SPL_LIBCOMMON_SUPPORT
#define CONFIG_SPL_LIBGENERIC_SUPPORT
#define CONFIG_SPL_SERIAL_SUPPORT
#define CONFIG_SPL_BOARD_INIT

#define CONFIG_SPL_LDSCRIPT	"arch/arm/cpu/armv7/zynq/u-boot-spl.lds"

/* FPGA support */
#define CONFIG_SPL_FPGA_SUPPORT
#define CONFIG_SPL_FPGA_LOAD_ADDR      0x1000000
/* #define CONFIG_SPL_FPGA_BIT */
#ifdef CONFIG_SPL_FPGA_BIT
# define CONFIG_SPL_FPGA_LOAD_ARGS_NAME "download.bit"
#else
# define CONFIG_SPL_FPGA_LOAD_ARGS_NAME "fpga.bin"
#endif

/* MMC support */
#ifdef CONFIG_ZYNQ_SDHCI0
#define CONFIG_SPL_MMC_SUPPORT
#define CONFIG_SYS_MMCSD_RAW_MODE_U_BOOT_SECTOR 0x300 /* address 0x60000 */
#define CONFIG_SYS_U_BOOT_MAX_SIZE_SECTORS      0x200 /* 256 KB */
#define CONFIG_SYS_MMCSD_FS_BOOT_PARTITION     1
#define CONFIG_SPL_LIBDISK_SUPPORT
#define CONFIG_SPL_FAT_SUPPORT
#define CONFIG_SPL_FS_LOAD_PAYLOAD_NAME     "u-boot-dtb.img"
#endif

/* Disable dcache for SPL just for sure */
#ifdef CONFIG_SPL_BUILD
#define CONFIG_SYS_DCACHE_OFF
#undef CONFIG_FPGA
#endif

/* Address in RAM where the parameters must be copied by SPL. */
#define CONFIG_SYS_SPL_ARGS_ADDR	0x10000000
#define CONFIG_SYS_SPI_ARGS_OFFS	0 /* FIXME */
#define CONFIG_SYS_SPI_ARGS_SIZE	0 /* FIXME */

#define CONFIG_SPL_FS_LOAD_ARGS_NAME		"system.dtb"
#define CONFIG_SPL_FS_LOAD_KERNEL_NAME		"uImage"

/* Not using MMC raw mode - just for compilation purpose */
#define CONFIG_SYS_MMCSD_RAW_MODE_ARGS_SECTOR	0
#define CONFIG_SYS_MMCSD_RAW_MODE_ARGS_SECTORS	0
#define CONFIG_SYS_MMCSD_RAW_MODE_KERNEL_SECTOR	0

/* qspi mode is working fine */
#ifdef CONFIG_ZYNQ_QSPI
#define CONFIG_SPL_SPI_SUPPORT
#define CONFIG_SPL_SPI_LOAD
#define CONFIG_SPL_SPI_FLASH_SUPPORT
#define CONFIG_SYS_SPI_U_BOOT_OFFS	0x100000
#endif

#ifdef DEBUG
#define CONFIG_SPL_RAM_DEVICE
#define CONFIG_SPL_NET_SUPPORT
#define CONFIG_SPL_ETH_SUPPORT
#define CONFIG_SPL_ENV_SUPPORT
#define CONFIG_SPL_ETH_DEVICE "Gem.e000b000"
#endif

/* for booting directly linux */
#define CONFIG_SPL_OS_BOOT
#define CONFIG_SYS_SPI_KERNEL_OFFS	0 /* FIXME */

/* SP location before relocation, must use scratch RAM */
#define CONFIG_SPL_TEXT_BASE	0x0

/* 3 * 64kB blocks of OCM - one is on the top because of bootrom */
#define CONFIG_SPL_MAX_FOOTPRINT	0x30000
#define CONFIG_SPL_MAX_SIZE	0x30000

/* The highest 64k OCM address */
#define OCM_HIGH_ADDR	0xffff0000

/* Just define any reasonable size */
#define CONFIG_SPL_STACK_SIZE	0x1000

/* SPL stack position - and stack goes down */
#define CONFIG_SPL_STACK	(OCM_HIGH_ADDR + CONFIG_SPL_STACK_SIZE)

/* On the top of OCM space */
#define CONFIG_SYS_SPL_MALLOC_START	(CONFIG_SPL_STACK + \
					 GENERATED_GBL_DATA_SIZE)
#define CONFIG_SYS_SPL_MALLOC_SIZE	0x1000

/* BSS setup */
#define CONFIG_SPL_BSS_START_ADDR	0x100000
#define CONFIG_SPL_BSS_MAX_SIZE		0x100000

#define CONFIG_SYS_UBOOT_START	CONFIG_SYS_TEXT_BASE

#define CONFIG_SYS_GENERIC_BOARD

#endif /* __CONFIG_ZYNQ_COMMON_H */<|MERGE_RESOLUTION|>--- conflicted
+++ resolved
@@ -52,14 +52,11 @@
 # define CONFIG_SYS_FAULT_ECHO_LINK_DOWN
 # define CONFIG_PHYLIB
 # define CONFIG_PHY_MARVELL
-<<<<<<< HEAD
 # define CONFIG_SYS_ENET
-=======
 # define CONFIG_BOOTP_SERVERIP
 # define CONFIG_BOOTP_BOOTPATH
 # define CONFIG_BOOTP_GATEWAY
 # define CONFIG_BOOTP_HOSTNAME
->>>>>>> f33cdaa4
 # define CONFIG_BOOTP_MAY_FAIL
 # if !defined(CONFIG_ZYNQ_GEM_EMIO0)
 #  define CONFIG_ZYNQ_GEM_EMIO0	0
@@ -130,10 +127,7 @@
 # define CONFIG_CMD_DFU
 # define CONFIG_CMD_THOR_DOWNLOAD
 # define CONFIG_THOR_FUNCTION
-<<<<<<< HEAD
 # define CONFIG_THOR_RESET_OFF
-=======
->>>>>>> f33cdaa4
 # define DFU_ALT_INFO_RAM \
 	"dfu_ram_info=" \
 	"set dfu_alt_info " \
@@ -176,7 +170,6 @@
 # define CONFIG_CMD_EXT4
 # define CONFIG_CMD_EXT4_WRITE
 # define CONFIG_CMD_FS_GENERIC
-<<<<<<< HEAD
 #endif
 
 /* QSPI */
@@ -201,8 +194,6 @@
 # define CONFIG_SYS_NAND_SELF_INIT
 # define CONFIG_SYS_NAND_ONFI_DETECTION
 # define CONFIG_MTD_DEVICE
-=======
->>>>>>> f33cdaa4
 #endif
 
 #define CONFIG_SYS_I2C_ZYNQ
@@ -274,7 +265,6 @@
 	"boot_size=0xF00000\0"	\
 	"fdt_high=0x20000000\0"	\
 	"initrd_high=0x20000000\0"	\
-<<<<<<< HEAD
 	"bootenv=uEnv.txt\0" \
 	"loadbootenv=load mmc 0 ${loadbootenv_addr} ${bootenv}\0" \
 	"importbootenv=echo Importing environment from SD ...; " \
@@ -359,22 +349,6 @@
 		"tftpboot 0x100000 ${boot_image} && " \
 		"zynqrsa 0x100000 && " \
 		"bootm ${kernel_load_address} ${ramdisk_load_address} ${devicetree_load_address}\0" \
-=======
-	"norboot=echo Copying FIT from NOR flash to RAM... && " \
-		"cp.b ${nor_flash_off} ${load_addr} ${fit_size} && " \
-		"bootm ${load_addr}\0" \
-	"sdboot=echo Copying FIT from SD to RAM... && " \
-		"load mmc 0 ${load_addr} ${fit_image} && " \
-		"bootm ${load_addr}\0" \
-	"jtagboot=echo TFTPing FIT to RAM... && " \
-		"tftpboot ${load_addr} ${fit_image} && " \
-		"bootm ${load_addr}\0" \
-	"usbboot=if usb start; then " \
-			"echo Copying FIT from USB to RAM... && " \
-			"load usb 0 ${load_addr} ${fit_image} && " \
-			"bootm ${load_addr}\0" \
-		"fi\0" \
->>>>>>> f33cdaa4
 		DFU_ALT_INFO
 
 /* Default environment */
@@ -423,16 +397,10 @@
 #define CONFIG_SYS_MEMTEST_START	CONFIG_SYS_SDRAM_BASE
 #define CONFIG_SYS_MEMTEST_END		(CONFIG_SYS_SDRAM_BASE + 0x1000)
 
-<<<<<<< HEAD
 #define CONFIG_SYS_MALLOC_LEN		0xC00000
 
 #define CONFIG_SYS_INIT_RAM_ADDR	0xFFFF0000
 #define CONFIG_SYS_INIT_RAM_SIZE	0x1000
-=======
-#define CONFIG_SYS_MALLOC_LEN		0x1400000
-#define CONFIG_SYS_INIT_RAM_ADDR	CONFIG_SYS_SDRAM_BASE
-#define CONFIG_SYS_INIT_RAM_SIZE	CONFIG_SYS_MALLOC_LEN
->>>>>>> f33cdaa4
 #define CONFIG_SYS_INIT_SP_ADDR		(CONFIG_SYS_INIT_RAM_ADDR + \
 					CONFIG_SYS_INIT_RAM_SIZE - \
 					GENERATED_GBL_DATA_SIZE)
@@ -482,7 +450,9 @@
 #endif
 
 #if defined(CONFIG_CMD_ZYNQ_RSA)
-#define CONFIG_RSA
+# ifndef CONFIG_RSA
+#  define CONFIG_RSA
+# endif
 #define CONFIG_SHA256
 #define CONFIG_CMD_ZYNQ_AES
 #endif
