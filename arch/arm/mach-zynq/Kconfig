--- conflicted
+++ resolved
@@ -67,7 +67,6 @@
 	  Add register writes to boot.bin format (max 256 pairs).
 	  Expect a table of register-value pairs, e.g. "0x12345678 0x4321"
 
-<<<<<<< HEAD
 config ZYNQ_M29EW_WB_HACK
 	bool "Zynq NOR hack"
 	default n
@@ -81,9 +80,8 @@
 
 config SYS_I2C_MUX_EEPROM_SEL
 	int
-=======
+
 config ZYNQ_SDHCI_MAX_FREQ
 	default 52000000
->>>>>>> 0157013f
 
 endif