--- conflicted
+++ resolved
@@ -706,10 +706,7 @@
 	select SUPPORT_SPL
 	select CLK
 	select SPL_CLK
-<<<<<<< HEAD
-=======
 	select DM_USB if USB
->>>>>>> 8cbb389b
 
 config TEGRA
 	bool "NVIDIA Tegra"
