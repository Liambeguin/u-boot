/*
 * (C) Copyright 2012 Michal Simek <monstr@monstr.eu>
 *
 * SPDX-License-Identifier:	GPL-2.0+
 */

#include <common.h>
#include <fdtdec.h>
#include <fpga.h>
#include <mmc.h>
#include <zynqpl.h>
#include <asm/arch/hardware.h>
#include <asm/arch/sys_proto.h>
#include <asm/arch/ps7_init_gpl.h>

DECLARE_GLOBAL_DATA_PTR;

#if (defined(CONFIG_FPGA) && !defined(CONFIG_SPL_BUILD)) || \
    (defined(CONFIG_SPL_FPGA_SUPPORT) && defined(CONFIG_SPL_BUILD))
static xilinx_desc fpga;

/* It can be done differently */
static xilinx_desc fpga007s = XILINX_XC7Z007S_DESC(0x7);
static xilinx_desc fpga010 = XILINX_XC7Z010_DESC(0x10);
static xilinx_desc fpga012s = XILINX_XC7Z012S_DESC(0x12);
static xilinx_desc fpga014s = XILINX_XC7Z014S_DESC(0x14);
static xilinx_desc fpga015 = XILINX_XC7Z015_DESC(0x15);
static xilinx_desc fpga020 = XILINX_XC7Z020_DESC(0x20);
static xilinx_desc fpga030 = XILINX_XC7Z030_DESC(0x30);
static xilinx_desc fpga035 = XILINX_XC7Z035_DESC(0x35);
static xilinx_desc fpga045 = XILINX_XC7Z045_DESC(0x45);
static xilinx_desc fpga100 = XILINX_XC7Z100_DESC(0x100);
#endif

int board_init(void)
{
#if defined(CONFIG_ENV_IS_IN_EEPROM) && !defined(CONFIG_SPL_BUILD)
	unsigned char eepromsel = CONFIG_SYS_I2C_MUX_EEPROM_SEL;
#endif
#if (defined(CONFIG_FPGA) && !defined(CONFIG_SPL_BUILD)) || \
    (defined(CONFIG_SPL_FPGA_SUPPORT) && defined(CONFIG_SPL_BUILD))
	u32 idcode;

	idcode = zynq_slcr_get_idcode();

	switch (idcode) {
	case XILINX_ZYNQ_7007S:
		fpga = fpga007s;
		break;
	case XILINX_ZYNQ_7010:
		fpga = fpga010;
		break;
	case XILINX_ZYNQ_7012S:
		fpga = fpga012s;
		break;
	case XILINX_ZYNQ_7014S:
		fpga = fpga014s;
		break;
	case XILINX_ZYNQ_7015:
		fpga = fpga015;
		break;
	case XILINX_ZYNQ_7020:
		fpga = fpga020;
		break;
	case XILINX_ZYNQ_7030:
		fpga = fpga030;
		break;
	case XILINX_ZYNQ_7035:
		fpga = fpga035;
		break;
	case XILINX_ZYNQ_7045:
		fpga = fpga045;
		break;
	case XILINX_ZYNQ_7100:
		fpga = fpga100;
		break;
	}
#endif

#if (defined(CONFIG_FPGA) && !defined(CONFIG_SPL_BUILD)) || \
    (defined(CONFIG_SPL_FPGA_SUPPORT) && defined(CONFIG_SPL_BUILD))
	fpga_init();
	fpga_add(fpga_xilinx, &fpga);
#endif
#if defined(CONFIG_ENV_IS_IN_EEPROM) && !defined(CONFIG_SPL_BUILD)
	if (eeprom_write(CONFIG_SYS_I2C_MUX_ADDR, 0, &eepromsel, 1))
		puts("I2C:EEPROM selection failed\n");
#endif
	return 0;
}

int board_late_init(void)
{
	switch ((zynq_slcr_get_boot_mode()) & ZYNQ_BM_MASK) {
	case ZYNQ_BM_QSPI:
<<<<<<< HEAD
		setenv("modeboot", "qspiboot");
		break;
	case ZYNQ_BM_NAND:
		setenv("modeboot", "nandboot");
=======
		env_set("modeboot", "qspiboot");
		break;
	case ZYNQ_BM_NAND:
		env_set("modeboot", "nandboot");
>>>>>>> f3dd87e0
		break;
	case ZYNQ_BM_NOR:
		env_set("modeboot", "norboot");
		break;
	case ZYNQ_BM_SD:
		env_set("modeboot", "sdboot");
		break;
	case ZYNQ_BM_JTAG:
		env_set("modeboot", "jtagboot");
		break;
	default:
		env_set("modeboot", "");
		break;
	}

	return 0;
}

#ifdef CONFIG_DISPLAY_BOARDINFO
int checkboard(void)
{
	u32 version = zynq_get_silicon_version();

	version <<= 1;
	if (version > (PCW_SILICON_VERSION_3 << 1))
		version += 1;

	puts("Board: Xilinx Zynq\n");
	printf("Silicon: v%d.%d\n", version >> 1, version & 1);

	return 0;
}
#endif

int zynq_board_read_rom_ethaddr(unsigned char *ethaddr)
{
#if defined(CONFIG_ZYNQ_GEM_EEPROM_ADDR) && \
    defined(CONFIG_ZYNQ_GEM_I2C_MAC_OFFSET)
	if (eeprom_read(CONFIG_ZYNQ_GEM_EEPROM_ADDR,
			CONFIG_ZYNQ_GEM_I2C_MAC_OFFSET,
			ethaddr, 6))
		printf("I2C EEPROM MAC address read failed\n");
#endif

	return 0;
}

#if !defined(CONFIG_SYS_SDRAM_BASE) && !defined(CONFIG_SYS_SDRAM_SIZE)
int dram_init_banksize(void)
{
	return fdtdec_setup_memory_banksize();
}

int dram_init(void)
{
	if (fdtdec_setup_memory_size() != 0)
		return -EINVAL;

	zynq_ddrc_init();

	return 0;
}
#else
int dram_init(void)
{
	gd->ram_size = CONFIG_SYS_SDRAM_SIZE;

	zynq_ddrc_init();

	return 0;
}
#endif<|MERGE_RESOLUTION|>--- conflicted
+++ resolved
@@ -93,17 +93,10 @@
 {
 	switch ((zynq_slcr_get_boot_mode()) & ZYNQ_BM_MASK) {
 	case ZYNQ_BM_QSPI:
-<<<<<<< HEAD
-		setenv("modeboot", "qspiboot");
-		break;
-	case ZYNQ_BM_NAND:
-		setenv("modeboot", "nandboot");
-=======
 		env_set("modeboot", "qspiboot");
 		break;
 	case ZYNQ_BM_NAND:
 		env_set("modeboot", "nandboot");
->>>>>>> f3dd87e0
 		break;
 	case ZYNQ_BM_NOR:
 		env_set("modeboot", "norboot");
