/*
 *  EFI application loader
 *
 *  Copyright (c) 2016 Alexander Graf
 *
 *  SPDX-License-Identifier:     GPL-2.0+
 */

#include <charset.h>
#include <common.h>
#include <command.h>
#include <dm.h>
#include <efi_loader.h>
#include <efi_selftest.h>
#include <errno.h>
#include <libfdt.h>
#include <libfdt_env.h>
#include <memalign.h>
#include <asm/global_data.h>
#include <asm-generic/sections.h>
#include <linux/linkage.h>

DECLARE_GLOBAL_DATA_PTR;

static uint8_t efi_obj_list_initalized;

static struct efi_device_path *bootefi_image_path;
static struct efi_device_path *bootefi_device_path;

/* Initialize and populate EFI object list */
static void efi_init_obj_list(void)
{
	efi_obj_list_initalized = 1;

	efi_console_register();
#ifdef CONFIG_PARTITIONS
	efi_disk_register();
#endif
#if defined(CONFIG_LCD) || defined(CONFIG_DM_VIDEO)
	efi_gop_register();
#endif
#ifdef CONFIG_NET
	efi_net_register();
#endif
#ifdef CONFIG_GENERATE_SMBIOS_TABLE
	efi_smbios_register();
#endif
	efi_watchdog_register();

	/* Initialize EFI runtime services */
	efi_reset_system_init();
	efi_get_time_init();
}

/*
 * Set the load options of an image from an environment variable.
 *
 * @loaded_image_info:	the image
 * @env_var:		name of the environment variable
 */
static void set_load_options(struct efi_loaded_image *loaded_image_info,
			     const char *env_var)
{
	size_t size;
	const char *env = env_get(env_var);

	loaded_image_info->load_options = NULL;
	loaded_image_info->load_options_size = 0;
	if (!env)
		return;
	size = strlen(env) + 1;
	loaded_image_info->load_options = calloc(size, sizeof(u16));
	if (!loaded_image_info->load_options) {
		printf("ERROR: Out of memory\n");
		return;
	}
	utf8_to_utf16(loaded_image_info->load_options, (u8 *)env, size);
	loaded_image_info->load_options_size = size * 2;
}

static void *copy_fdt(void *fdt)
{
	u64 fdt_size = fdt_totalsize(fdt);
	unsigned long fdt_ram_start = -1L, fdt_pages;
	u64 new_fdt_addr;
	void *new_fdt;
	int i;

        for (i = 0; i < CONFIG_NR_DRAM_BANKS; i++) {
                u64 ram_start = gd->bd->bi_dram[i].start;
                u64 ram_size = gd->bd->bi_dram[i].size;

		if (!ram_size)
			continue;

		if (ram_start < fdt_ram_start)
			fdt_ram_start = ram_start;
	}

	/* Give us at least 4kb breathing room */
	fdt_size = ALIGN(fdt_size + 4096, EFI_PAGE_SIZE);
	fdt_pages = fdt_size >> EFI_PAGE_SHIFT;

	/* Safe fdt location is at 128MB */
	new_fdt_addr = fdt_ram_start + (128 * 1024 * 1024) + fdt_size;
	if (efi_allocate_pages(1, EFI_BOOT_SERVICES_DATA, fdt_pages,
			       &new_fdt_addr) != EFI_SUCCESS) {
		/* If we can't put it there, put it somewhere */
		new_fdt_addr = (ulong)memalign(EFI_PAGE_SIZE, fdt_size);
		if (efi_allocate_pages(1, EFI_BOOT_SERVICES_DATA, fdt_pages,
				       &new_fdt_addr) != EFI_SUCCESS) {
			printf("ERROR: Failed to reserve space for FDT\n");
			return NULL;
		}
	}

	new_fdt = (void*)(ulong)new_fdt_addr;
	memcpy(new_fdt, fdt, fdt_totalsize(fdt));
	fdt_set_totalsize(new_fdt, fdt_size);

	return new_fdt;
}

static efi_status_t efi_do_enter(
			void *image_handle, struct efi_system_table *st,
			asmlinkage ulong (*entry)(void *image_handle,
						  struct efi_system_table *st))
{
	efi_status_t ret = EFI_LOAD_ERROR;

	if (entry)
		ret = entry(image_handle, st);
	st->boottime->exit(image_handle, ret, 0, NULL);
	return ret;
}

#ifdef CONFIG_ARM64
static efi_status_t efi_run_in_el2(asmlinkage ulong (*entry)(
			void *image_handle, struct efi_system_table *st),
			void *image_handle, struct efi_system_table *st)
{
	/* Enable caches again */
	dcache_enable();

	return efi_do_enter(image_handle, st, entry);
}
#endif

/*
 * Load an EFI payload into a newly allocated piece of memory, register all
 * EFI objects it would want to access and jump to it.
 */
static efi_status_t do_bootefi_exec(void *efi, void *fdt,
				    struct efi_device_path *device_path,
				    struct efi_device_path *image_path)
{
	struct efi_loaded_image loaded_image_info = {};
	struct efi_object loaded_image_info_obj = {};
	struct efi_device_path *memdp = NULL;
	ulong ret;

	ulong (*entry)(void *image_handle, struct efi_system_table *st)
		asmlinkage;
	ulong fdt_pages, fdt_size, fdt_start, fdt_end;
	const efi_guid_t fdt_guid = EFI_FDT_GUID;
	bootm_headers_t img = { 0 };

	/*
	 * Special case for efi payload not loaded from disk, such as
	 * 'bootefi hello' or for example payload loaded directly into
	 * memory via jtag/etc:
	 */
	if (!device_path && !image_path) {
		printf("WARNING: using memory device/image path, this may confuse some payloads!\n");
		/* actual addresses filled in after efi_load_pe() */
		memdp = efi_dp_from_mem(0, 0, 0);
		device_path = image_path = memdp;
	} else {
		assert(device_path && image_path);
	}

	/* Initialize and populate EFI object list */
	if (!efi_obj_list_initalized)
		efi_init_obj_list();

	efi_setup_loaded_image(&loaded_image_info, &loaded_image_info_obj,
			       device_path, image_path);

	/*
	 * gd lives in a fixed register which may get clobbered while we execute
	 * the payload. So save it here and restore it on every callback entry
	 */
	efi_save_gd();

	if (fdt && !fdt_check_header(fdt)) {
		/* Prepare fdt for payload */
		fdt = copy_fdt(fdt);

		if (image_setup_libfdt(&img, fdt, 0, NULL)) {
			printf("ERROR: Failed to process device tree\n");
			return -EINVAL;
		}

		/* Link to it in the efi tables */
		efi_install_configuration_table(&fdt_guid, fdt);

		/* And reserve the space in the memory map */
		fdt_start = ((ulong)fdt) & ~EFI_PAGE_MASK;
		fdt_end = ((ulong)fdt) + fdt_totalsize(fdt);
		fdt_size = (fdt_end - fdt_start) + EFI_PAGE_MASK;
		fdt_pages = fdt_size >> EFI_PAGE_SHIFT;
		/* Give a bootloader the chance to modify the device tree */
		fdt_pages += 2;
		efi_add_memory_map(fdt_start, fdt_pages,
				   EFI_BOOT_SERVICES_DATA, true);
	} else {
		printf("WARNING: Invalid device tree, expect boot to fail\n");
		efi_install_configuration_table(&fdt_guid, NULL);
	}

	/* Transfer environment variable bootargs as load options */
	set_load_options(&loaded_image_info, "bootargs");
	/* Load the EFI payload */
	entry = efi_load_pe(efi, &loaded_image_info);
	if (!entry) {
		ret = -ENOENT;
		goto exit;
	}

	if (memdp) {
		struct efi_device_path_memory *mdp = (void *)memdp;
		mdp->memory_type = loaded_image_info.image_code_type;
		mdp->start_address = (uintptr_t)loaded_image_info.image_base;
		mdp->end_address = mdp->start_address +
				loaded_image_info.image_size;
	}

	/* we don't support much: */
	env_set("efi_8be4df61-93ca-11d2-aa0d-00e098032b8c_OsIndicationsSupported",
		"{ro,boot}(blob)0000000000000000");

	/* Call our payload! */
	debug("%s:%d Jumping to 0x%lx\n", __func__, __LINE__, (long)entry);

	if (setjmp(&loaded_image_info.exit_jmp)) {
		ret = loaded_image_info.exit_status;
		goto exit;
	}

#ifdef CONFIG_ARM64
	/* On AArch64 we need to make sure we call our payload in < EL3 */
	if (current_el() == 3) {
		smp_kick_all_cpus();
		dcache_disable();	/* flush cache before switch to EL2 */

		/* Move into EL2 and keep running there */
<<<<<<< HEAD
		armv8_switch_to_el2((ulong)entry, (ulong)&loaded_image_info,
=======
		armv8_switch_to_el2((ulong)entry,
				    (ulong)&loaded_image_info_obj.handle,
>>>>>>> f3dd87e0
				    (ulong)&systab, 0, (ulong)efi_run_in_el2,
				    ES_TO_AARCH64);

		/* Should never reach here, efi exits with longjmp */
		while (1) { }
	}
#endif

	ret = efi_do_enter(loaded_image_info_obj.handle, &systab, entry);

exit:
	/* image has returned, loaded-image obj goes *poof*: */
	list_del(&loaded_image_info_obj.link);

	return ret;
}

static int do_bootefi_bootmgr_exec(unsigned long fdt_addr)
{
	struct efi_device_path *device_path, *file_path;
	void *addr;
	efi_status_t r;

	/* Initialize and populate EFI object list */
	if (!efi_obj_list_initalized)
		efi_init_obj_list();

	/*
	 * gd lives in a fixed register which may get clobbered while we execute
	 * the payload. So save it here and restore it on every callback entry
	 */
	efi_save_gd();

	addr = efi_bootmgr_load(&device_path, &file_path);
	if (!addr)
		return 1;

	printf("## Starting EFI application at %p ...\n", addr);
	r = do_bootefi_exec(addr, (void *)fdt_addr, device_path, file_path);
	printf("## Application terminated, r = %lu\n",
	       r & ~EFI_ERROR_MASK);

	if (r != EFI_SUCCESS)
		return 1;

	return 0;
}

/* Interpreter command to boot an arbitrary EFI image from memory */
static int do_bootefi(cmd_tbl_t *cmdtp, int flag, int argc, char * const argv[])
{
	char *saddr, *sfdt;
	unsigned long addr, fdt_addr = 0;
	efi_status_t r;

	if (argc < 2)
		return CMD_RET_USAGE;
#ifdef CONFIG_CMD_BOOTEFI_HELLO
	if (!strcmp(argv[1], "hello")) {
		ulong size = __efi_helloworld_end - __efi_helloworld_begin;

		saddr = env_get("loadaddr");
		if (saddr)
			addr = simple_strtoul(saddr, NULL, 16);
		else
			addr = CONFIG_SYS_LOAD_ADDR;
		memcpy((char *)addr, __efi_helloworld_begin, size);
	} else
#endif
#ifdef CONFIG_CMD_BOOTEFI_SELFTEST
	if (!strcmp(argv[1], "selftest")) {
		struct efi_loaded_image loaded_image_info = {};
		struct efi_object loaded_image_info_obj = {};

		/* Construct a dummy device path. */
		bootefi_device_path = efi_dp_from_mem(EFI_RESERVED_MEMORY_TYPE,
						      (uintptr_t)&efi_selftest,
						      (uintptr_t)&efi_selftest);
		bootefi_image_path = efi_dp_from_file(NULL, 0, "\\selftest");

		efi_setup_loaded_image(&loaded_image_info,
				       &loaded_image_info_obj,
				       bootefi_device_path, bootefi_image_path);
		/*
		 * gd lives in a fixed register which may get clobbered while we
		 * execute the payload. So save it here and restore it on every
		 * callback entry
		 */
		efi_save_gd();
		/* Initialize and populate EFI object list */
		if (!efi_obj_list_initalized)
			efi_init_obj_list();
		/* Transfer environment variable efi_selftest as load options */
		set_load_options(&loaded_image_info, "efi_selftest");
		/* Execute the test */
		r = efi_selftest(loaded_image_info_obj.handle, &systab);
		efi_restore_gd();
		free(loaded_image_info.load_options);
		list_del(&loaded_image_info_obj.link);
		return r != EFI_SUCCESS;
	} else
#endif
	if (!strcmp(argv[1], "bootmgr")) {
		unsigned long fdt_addr = 0;

		if (argc > 2)
			fdt_addr = simple_strtoul(argv[2], NULL, 16);

		return do_bootefi_bootmgr_exec(fdt_addr);
	} else {
		saddr = argv[1];

		addr = simple_strtoul(saddr, NULL, 16);

		if (argc > 2) {
			sfdt = argv[2];
			fdt_addr = simple_strtoul(sfdt, NULL, 16);
		}
	}

	printf("## Starting EFI application at %08lx ...\n", addr);
	r = do_bootefi_exec((void *)addr, (void *)fdt_addr,
			    bootefi_device_path, bootefi_image_path);
	printf("## Application terminated, r = %lu\n",
	       r & ~EFI_ERROR_MASK);

	if (r != EFI_SUCCESS)
		return 1;
	else
		return 0;
}

#ifdef CONFIG_SYS_LONGHELP
static char bootefi_help_text[] =
	"<image address> [fdt address]\n"
	"  - boot EFI payload stored at address <image address>.\n"
	"    If specified, the device tree located at <fdt address> gets\n"
	"    exposed as EFI configuration table.\n"
#ifdef CONFIG_CMD_BOOTEFI_HELLO
	"bootefi hello\n"
	"  - boot a sample Hello World application stored within U-Boot\n"
#endif
#ifdef CONFIG_CMD_BOOTEFI_SELFTEST
	"bootefi selftest\n"
	"  - boot an EFI selftest application stored within U-Boot\n"
	"    Use environment variable efi_selftest to select a single test.\n"
	"    Use 'setenv efi_selftest list' to enumerate all tests.\n"
#endif
	"bootmgr [fdt addr]\n"
	"  - load and boot EFI payload based on BootOrder/BootXXXX variables.\n"
	"\n"
	"    If specified, the device tree located at <fdt address> gets\n"
	"    exposed as EFI configuration table.\n";
#endif

U_BOOT_CMD(
	bootefi, 3, 0, do_bootefi,
	"Boots an EFI payload from memory",
	bootefi_help_text
);

static int parse_partnum(const char *devnr)
{
	const char *str = strchr(devnr, ':');
	if (str) {
		str++;
		return simple_strtoul(str, NULL, 16);
	}
	return 0;
}

void efi_set_bootdev(const char *dev, const char *devnr, const char *path)
{
	char filename[32] = { 0 }; /* dp->str is u16[32] long */
	char *s;

	if (strcmp(dev, "Net")) {
		struct blk_desc *desc;
		int part;

		desc = blk_get_dev(dev, simple_strtol(devnr, NULL, 10));
		if (!desc)
			return;
		part = parse_partnum(devnr);

		bootefi_device_path = efi_dp_from_part(desc, part);
	} else {
#ifdef CONFIG_NET
		bootefi_device_path = efi_dp_from_eth();
#endif
	}

	if (!path)
		return;

	if (strcmp(dev, "Net")) {
		/* Add leading / to fs paths, because they're absolute */
		snprintf(filename, sizeof(filename), "/%s", path);
	} else {
		snprintf(filename, sizeof(filename), "%s", path);
	}
	/* DOS style file path: */
	s = filename;
	while ((s = strchr(s, '/')))
		*s++ = '\\';
	bootefi_image_path = efi_dp_from_file(NULL, 0, filename);
}<|MERGE_RESOLUTION|>--- conflicted
+++ resolved
@@ -254,12 +254,8 @@
 		dcache_disable();	/* flush cache before switch to EL2 */
 
 		/* Move into EL2 and keep running there */
-<<<<<<< HEAD
-		armv8_switch_to_el2((ulong)entry, (ulong)&loaded_image_info,
-=======
 		armv8_switch_to_el2((ulong)entry,
 				    (ulong)&loaded_image_info_obj.handle,
->>>>>>> f3dd87e0
 				    (ulong)&systab, 0, (ulong)efi_run_in_el2,
 				    ES_TO_AARCH64);
 
