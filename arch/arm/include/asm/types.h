--- conflicted
+++ resolved
@@ -45,20 +45,14 @@
 #define BITS_PER_LONG 32
 #endif	/* CONFIG_ARM64 */
 
-<<<<<<< HEAD
-/* Dma addresses are 32-bits wide.  */
-
-typedef u32 dma_addr_t;
-
-=======
 #ifdef CONFIG_PHYS_64BIT
 typedef unsigned long long phys_addr_t;
 typedef unsigned long long phys_size_t;
 #else
 /* DMA addresses are 32-bits wide */
->>>>>>> aeaec0e6
 typedef unsigned long phys_addr_t;
 typedef unsigned long phys_size_t;
+#endif
 
 /*
  * A dma_addr_t can hold any valid DMA address, i.e., any address returned
