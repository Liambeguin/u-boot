--- conflicted
+++ resolved
@@ -73,18 +73,6 @@
 
 int spi_flash_cmd_wait_ready(struct spi_flash *flash, unsigned long timeout)
 {
-<<<<<<< HEAD
-	unsigned long write_addr, byte_addr, page_size;
-	size_t chunk_len, actual;
-	int ret;
-	u8 cmd[4];
-	u32 start;
-	u8 bank_sel;
-	int is_dual = flash->spi->is_dual;
-
-	start = offset;
-	page_size = flash->page_size;
-=======
 	struct spi_slave *spi = flash->spi;
 	unsigned long timebase;
 	int ret;
@@ -137,7 +125,6 @@
 
 	if (buf == NULL)
 		timeout = SPI_FLASH_PAGE_ERASE_TIMEOUT;
->>>>>>> 62c175fb
 
 	ret = spi_claim_bus(flash->spi);
 	if (ret) {
@@ -172,9 +159,10 @@
 
 int spi_flash_cmd_erase(struct spi_flash *flash, u32 offset, size_t len)
 {
-	u32 erase_size;
+	u32 erase_size, erase_addr;
 	u8 cmd[4];
 	int ret = -1;
+	int is_dual = flash->spi->is_dual;
 
 	erase_size = flash->sector_size;
 	if (offset % erase_size || len % erase_size) {
@@ -188,10 +176,22 @@
 		cmd[0] = CMD_ERASE_64K;
 
 	while (len) {
+		erase_addr = offset;
+		if (is_dual == MODE_DUAL_PARALLEL)
+			erase_addr /= 2;
+
+		if (is_dual == MODE_DUAL_STACKED) {
+			if (erase_addr >= (flash->size / 2))
+				flash->spi->u_page = 1;
+			else
+				flash->spi->u_page = 0;
+		}
 #ifdef CONFIG_SPI_FLASH_BAR
 		u8 bank_sel;
 
-		bank_sel = offset / SPI_FLASH_16MB_BOUN;
+		bank_sel = erase_addr / SPI_FLASH_16MB_BOUN;
+		if ((is_dual == MODE_DUAL_STACKED) && (flash->spi->u_page == 1))
+			bank_sel -= ((flash->size / 2) / SPI_FLASH_16MB_BOUN);
 
 		ret = spi_flash_cmd_bankaddr_write(flash, bank_sel);
 		if (ret) {
@@ -199,10 +199,10 @@
 			return ret;
 		}
 #endif
-		spi_flash_addr(offset, cmd);
+		spi_flash_addr(erase_addr, cmd);
 
 		debug("SF: erase %2x %2x %2x %2x (%x)\n", cmd[0], cmd[1],
-		      cmd[2], cmd[3], offset);
+		      cmd[2], cmd[3], erase_addr);
 
 		ret = spi_flash_write_common(flash, cmd, sizeof(cmd), NULL, 0);
 		if (ret < 0) {
@@ -220,16 +220,16 @@
 int spi_flash_cmd_write_multi(struct spi_flash *flash, u32 offset,
 		size_t len, const void *buf)
 {
-	unsigned long byte_addr, page_size;
+	unsigned long byte_addr, page_size, write_addr;
 	size_t chunk_len, actual;
 	u8 cmd[4];
 	int ret = -1;
+	int is_dual = flash->spi->is_dual;
 
 	page_size = flash->page_size;
 
 	cmd[0] = CMD_PAGE_PROGRAM;
 	for (actual = 0; actual < len; actual += chunk_len) {
-<<<<<<< HEAD
 		write_addr = offset;
 		if (is_dual == MODE_DUAL_PARALLEL)
 			write_addr /= 2;
@@ -240,40 +240,26 @@
 			else
 				flash->spi->u_page = 0;
 		}
-
-		bank_sel = write_addr / SPI_FLASH_16MB_BOUN;
+#ifdef CONFIG_SPI_FLASH_BAR
+		u8 bank_sel;
+
+		bank_sel = offset / SPI_FLASH_16MB_BOUN;
 		if ((is_dual == MODE_DUAL_STACKED) && (flash->spi->u_page == 1))
 			bank_sel -= ((flash->size / 2) / SPI_FLASH_16MB_BOUN);
-=======
-#ifdef CONFIG_SPI_FLASH_BAR
-		u8 bank_sel;
-
-		bank_sel = offset / SPI_FLASH_16MB_BOUN;
->>>>>>> 62c175fb
 
 		ret = spi_flash_cmd_bankaddr_write(flash, bank_sel);
 		if (ret) {
 			debug("SF: fail to set bank%d\n", bank_sel);
 			return ret;
 		}
-<<<<<<< HEAD
-
+#endif
 		byte_addr = offset % page_size;
-
-=======
-#endif
-		byte_addr = offset % page_size;
->>>>>>> 62c175fb
 		chunk_len = min(len - actual, page_size - byte_addr);
 
 		if (flash->spi->max_write_size)
 			chunk_len = min(chunk_len, flash->spi->max_write_size);
 
-<<<<<<< HEAD
 		spi_flash_addr(write_addr, cmd);
-=======
-		spi_flash_addr(offset, cmd);
->>>>>>> 62c175fb
 
 		debug("PP: 0x%p => cmd = { 0x%02x 0x%02x%02x%02x } chunk_len = %zu\n",
 		      buf + actual, cmd[0], cmd[1], cmd[2], cmd[3], chunk_len);
@@ -285,23 +271,9 @@
 			break;
 		}
 
-<<<<<<< HEAD
-		ret = spi_flash_cmd_wait_ready(flash, SPI_FLASH_PROG_TIMEOUT);
-		if (ret)
-			break;
-
 		offset += chunk_len;
 	}
 
-	printf("SF: program %s %zu bytes @ %#x\n",
-	      ret ? "failure" : "success", len, start);
-
-	spi_release_bus(flash->spi);
-=======
-		offset += chunk_len;
-	}
-
->>>>>>> 62c175fb
 	return ret;
 }
 
@@ -331,18 +303,10 @@
 int spi_flash_cmd_read_fast(struct spi_flash *flash, u32 offset,
 		size_t len, void *data)
 {
-<<<<<<< HEAD
-	u8 cmd[5];
-	u8 bank_sel;
-	u32 remain_len, read_len, read_addr;
-	u32 bank_boun;
+	u8 cmd[5], bank_sel = 0;
+	u32 remain_len, read_len, read_addr, bank_boun;
 	int ret = -1;
 	int is_dual = flash->spi->is_dual;
-=======
-	u8 cmd[5], bank_sel = 0;
-	u32 remain_len, read_len;
-	int ret = -1;
->>>>>>> 62c175fb
 
 	/* Handle memory-mapped SPI */
 	if (flash->memory_map) {
@@ -355,8 +319,7 @@
 		bank_boun = SPI_FLASH_16MB_BOUN << 1;
 
 	cmd[0] = CMD_READ_ARRAY_FAST;
-<<<<<<< HEAD
-	cmd[sizeof(cmd)-1] = 0x00;
+	cmd[4] = 0x00;
 
 	while (len) {
 		read_addr = offset;
@@ -369,7 +332,7 @@
 			else
 				flash->spi->u_page = 0;
 		}
-
+#ifdef CONFIG_SPI_FLASH_BAR
 		bank_sel = read_addr / SPI_FLASH_16MB_BOUN;
 		if ((is_dual == MODE_DUAL_STACKED) && (flash->spi->u_page == 1))
 			bank_sel -= ((flash->size / 2) / bank_boun);
@@ -382,7 +345,7 @@
 
 		if ((is_dual == MODE_DUAL_STACKED) && (flash->spi->u_page == 1))
 			bank_sel += ((flash->size / 2) / bank_boun);
-
+#endif
 		remain_len = (bank_boun * (bank_sel + 1) - read_addr);
 		if (len < remain_len)
 			read_len = len;
@@ -406,106 +369,10 @@
 	return ret;
 }
 
-int spi_flash_cmd_wait_ready(struct spi_flash *flash, unsigned long timeout)
-{
-	struct spi_slave *spi = flash->spi;
-	unsigned long timebase;
-	int ret;
-	u8 status;
-	u8 check_status = 0x0;
-	u8 poll_bit = STATUS_WIP;
-	u8 cmd = CMD_READ_STATUS;
-
-	if ((flash->idcode0 == 0x20) &&
-			(flash->size >= SPI_FLASH_512MB_MIC)) {
-		poll_bit = STATUS_PEC;
-		check_status = poll_bit;
-		cmd = CMD_FLAG_STATUS;
-	}
-
-	ret = spi_xfer(spi, 8, &cmd, NULL, SPI_XFER_BEGIN);
-	if (ret) {
-		debug("SF: fail to read %s status register\n",
-			cmd == CMD_READ_STATUS ? "read" : "flag");
-		return ret;
-	}
-
-	timebase = get_timer(0);
-	do {
-		WATCHDOG_RESET();
-=======
-	cmd[4] = 0x00;
-
-	while (len) {
-#ifdef CONFIG_SPI_FLASH_BAR
-		bank_sel = offset / SPI_FLASH_16MB_BOUN;
-
-		ret = spi_flash_cmd_bankaddr_write(flash, bank_sel);
-		if (ret) {
-			debug("SF: fail to set bank%d\n", bank_sel);
-			return ret;
-		}
-#endif
-		remain_len = (SPI_FLASH_16MB_BOUN * (bank_sel + 1) - offset);
-		if (len < remain_len)
-			read_len = len;
-		else
-			read_len = remain_len;
->>>>>>> 62c175fb
-
-		spi_flash_addr(offset, cmd);
-
-<<<<<<< HEAD
-		if ((status & poll_bit) == check_status)
-=======
-		ret = spi_flash_read_common(flash, cmd, sizeof(cmd),
-							data, read_len);
-		if (ret < 0) {
-			debug("SF: read failed\n");
->>>>>>> 62c175fb
-			break;
-		}
-
-<<<<<<< HEAD
-	} while (get_timer(timebase) < timeout);
-
-	spi_xfer(spi, 0, NULL, NULL, SPI_XFER_END);
-
-	if ((status & poll_bit) == check_status)
-		return 0;
-
-	/* Timed out */
-	debug("SF: time out!\n");
-	return -1;
-}
-
-int spi_flash_cmd_erase(struct spi_flash *flash, u32 offset, size_t len)
-{
-	u32 start, end, erase_size, erase_addr;
-	int ret;
-	u8 cmd[4];
-	u8 bank_sel;
-	int is_dual = flash->spi->is_dual;
-
-	erase_size = flash->sector_size;
-	if (offset % erase_size || len % erase_size) {
-		debug("SF: Erase offset/length not multiple of erase size\n");
-		return -1;
-	}
-=======
-		offset += read_len;
-		len -= read_len;
-		data += read_len;
-	}
-
-	return ret;
-}
-
 int spi_flash_cmd_write_status(struct spi_flash *flash, u8 sr)
 {
 	u8 cmd;
 	int ret;
->>>>>>> 62c175fb
 
 	cmd = CMD_WRITE_STATUS;
 	ret = spi_flash_write_common(flash, &cmd, 1, &sr, 1);
@@ -514,65 +381,7 @@
 		return ret;
 	}
 
-<<<<<<< HEAD
-	if (erase_size == 4096)
-		cmd[0] = CMD_ERASE_4K;
-	else
-		cmd[0] = CMD_ERASE_64K;
-	start = offset;
-	end = start + len;
-
-	while (len) {
-		erase_addr = offset;
-		if (is_dual == MODE_DUAL_PARALLEL)
-			erase_addr /= 2;
-
-		if (is_dual == MODE_DUAL_STACKED) {
-			if (erase_addr >= (flash->size / 2))
-				flash->spi->u_page = 1;
-			else
-				flash->spi->u_page = 0;
-		}
-
-		bank_sel = erase_addr / SPI_FLASH_16MB_BOUN;
-		if ((is_dual == MODE_DUAL_STACKED) && (flash->spi->u_page == 1))
-			bank_sel -= ((flash->size / 2) / SPI_FLASH_16MB_BOUN);
-
-		ret = spi_flash_cmd_bankaddr_write(flash, bank_sel);
-		if (ret) {
-			debug("SF: fail to set bank%d\n", bank_sel);
-			return ret;
-		}
-
-		spi_flash_addr(erase_addr, cmd);
-
-		debug("SF: erase %2x %2x %2x %2x (%x)\n", cmd[0], cmd[1],
-		      cmd[2], cmd[3], erase_addr);
-
-		ret = spi_flash_cmd_write_enable(flash);
-		if (ret)
-			goto out;
-
-		ret = spi_flash_cmd_write(flash->spi, cmd, sizeof(cmd), NULL, 0);
-		if (ret)
-			goto out;
-
-		ret = spi_flash_cmd_wait_ready(flash, SPI_FLASH_PAGE_ERASE_TIMEOUT);
-		if (ret)
-			goto out;
-
-		offset += erase_size;
-		len -= erase_size;
-	}
-
-	printf("SF: Successfully erased %zu bytes @ %#x\n", end, start);
-
- out:
-	spi_release_bus(flash->spi);
-	return ret;
-=======
 	return 0;
->>>>>>> 62c175fb
 }
 
 #ifdef CONFIG_SPI_FLASH_BAR
@@ -620,7 +429,11 @@
 
 	/* read the bank reg - on which bank the flash is in currently */
 	cmd = flash->bank_read_cmd;
-	if (flash->size > SPI_FLASH_16MB_BOUN) {
+	if (((flash->spi->is_dual == MODE_SINGLE) &&
+			(flash->size > SPI_FLASH_16MB_BOUN)) ||
+			(((flash->spi->is_dual == MODE_DUAL_STACKED) ||
+			(flash->spi->is_dual == MODE_DUAL_PARALLEL)) &&
+			((flash->size / 2) > SPI_FLASH_16MB_BOUN))) {
 		if (spi_flash_read_common(flash, &cmd, 1, &curr_bank, 1)) {
 			debug("SF: fail to read bank addr register\n");
 			return -1;
@@ -633,65 +446,6 @@
 	return 0;
 }
 #endif
-
-int spi_flash_cmd_bankaddr_write(struct spi_flash *flash, u8 bank_sel)
-{
-	u8 cmd, idcode0;
-	int ret;
-
-	if (flash->bank_curr == bank_sel) {
-		debug("SF: not require to enable bank%d\n", bank_sel);
-		return 0;
-	}
-
-	idcode0 = flash->idcode0;
-	if (idcode0 == 0x01) {
-		cmd = CMD_BANKADDR_BRWR;
-	} else if ((idcode0 == 0xef) || (idcode0 == 0x20)) {
-		cmd = CMD_EXTNADDR_WREAR;
-	} else {
-		printf("SF: Unsupported bank addr write %02x\n", idcode0);
-		return -1;
-	}
-
-	ret = spi_flash_cmd_write_enable(flash);
-	if (ret < 0) {
-		debug("SF: enabling write failed\n");
-		return ret;
-	}
-
-	ret = spi_flash_cmd_write(flash->spi, &cmd, 1, &bank_sel, 1);
-	if (ret) {
-		debug("SF: fail to write bank addr register\n");
-		return ret;
-	}
-	flash->bank_curr = bank_sel;
-
-	ret = spi_flash_cmd_wait_ready(flash, SPI_FLASH_PROG_TIMEOUT);
-	if (ret < 0) {
-		debug("SF: write config register timed out\n");
-		return ret;
-	}
-
-	return 0;
-}
-
-int spi_flash_cmd_bankaddr_read(struct spi_flash *flash, void *data)
-{
-	u8 cmd;
-	u8 idcode0 = flash->idcode0;
-
-	if (idcode0 == 0x01) {
-		cmd = CMD_BANKADDR_BRRD;
-	} else if ((idcode0 == 0xef) || (idcode0 == 0x20)) {
-		cmd = CMD_EXTNADDR_RDEAR;
-	} else {
-		printf("SF: Unsupported bank addr read %02x\n", idcode0);
-		return -1;
-	}
-
-	return spi_flash_read_common(flash, &cmd, 1, data, 1);
-}
 
 #ifdef CONFIG_OF_CONTROL
 int spi_flash_decode_fdt(const void *blob, struct spi_flash *flash)
@@ -797,7 +551,6 @@
 	struct spi_flash *flash = NULL;
 	int ret, i, shift;
 	u8 idcode[IDCODE_LEN], *idp;
-	u8 curr_bank = 0;
 
 	spi = spi_setup_slave(bus, cs, max_hz, spi_mode);
 	if (!spi) {
@@ -861,26 +614,15 @@
 		printf(", mapped at %p", flash->memory_map);
 	puts("\n");
 #ifndef CONFIG_SPI_FLASH_BAR
-	if (flash->size > SPI_FLASH_16MB_BOUN) {
-		puts("SF: Warning - Only lower 16MiB accessible,");
-		puts(" Full access #define CONFIG_SPI_FLASH_BAR\n");
-	}
-#endif
-
-	flash->idcode0 = *idp;
 	if (((flash->spi->is_dual == MODE_SINGLE) &&
 			(flash->size > SPI_FLASH_16MB_BOUN)) ||
 			(((flash->spi->is_dual == MODE_DUAL_STACKED) ||
 			(flash->spi->is_dual == MODE_DUAL_PARALLEL)) &&
 			((flash->size / 2) > SPI_FLASH_16MB_BOUN))) {
-		if (spi_flash_cmd_bankaddr_read(flash, &curr_bank)) {
-			debug("SF: fail to read bank addr register\n");
-			goto err_manufacturer_probe;
-		}
-		flash->bank_curr = curr_bank;
-	} else {
-		flash->bank_curr = curr_bank;
-	}
+		puts("SF: Warning - Only lower 16MiB accessible,");
+		puts(" Full access #define CONFIG_SPI_FLASH_BAR\n");
+	}
+#endif
 
 	spi_release_bus(spi);
 
