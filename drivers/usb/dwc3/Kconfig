--- conflicted
+++ resolved
@@ -37,20 +37,18 @@
 
 	  Say 'Y' here if you have one such device
 
-<<<<<<< HEAD
 config USB_DWC3_GENERIC
 	bool "Xilinx ZynqMP and similar Platforms"
 	depends on DM_USB && USB_DWC3
 	help
 	  Some platforms can reuse this DWC3 generic implementation.
-=======
+
 config USB_DWC3_UNIPHIER
 	bool "DesignWare USB3 Host Support on UniPhier Platforms"
 	depends on ARCH_UNIPHIER && USB_XHCI_DWC3
 	help
 	  Support of USB2/3 functionality in Socionext UniPhier platforms.
 	  Say 'Y' here if you have one such device.
->>>>>>> f3dd87e0
 
 menu "PHY Subsystem"
 
