--- conflicted
+++ resolved
@@ -219,16 +219,10 @@
 
 #if defined(CONFIG_CMD_FPGA_LOAD_SECURE)
 int fpga_loads(int devnum, const void *buf, size_t size,
-<<<<<<< HEAD
-	       fpga_secure_info *fpga_sec_info)
-{
-	int ret_val = FPGA_FAIL;           /* assume failure */
-=======
 	       struct fpga_secure_info *fpga_sec_info)
 {
 	int ret_val = FPGA_FAIL;
 
->>>>>>> 0157013f
 	const fpga_desc *desc = fpga_validate(devnum, buf, size,
 					      (char *)__func__);
 
