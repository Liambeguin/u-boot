--- conflicted
+++ resolved
@@ -20,7 +20,6 @@
 	SF_DUAL_PARALLEL_FLASH	= BIT(1),
 };
 
-<<<<<<< HEAD
 /* Enum list - Full read commands */
 enum spi_read_cmds {
 	ARRAY_SLOW		= BIT(0),
@@ -34,7 +33,6 @@
 /* Normal - Extended - Full command set */
 #define RD_NORM		(ARRAY_SLOW | ARRAY_FAST)
 #define RD_EXTN		(RD_NORM | DUAL_OUTPUT_FAST | DUAL_IO_FAST)
-#define RD_FULL		(RD_EXTN | QUAD_OUTPUT_FAST | QUAD_IO_FAST)
 
 /* sf param flags */
 enum {
@@ -51,10 +49,6 @@
 	SST_LOCKBP	= BIT(6),
 };
 
-#define SST_WR		(SST_BP | SST_WP)
-
-=======
->>>>>>> 29e0cfb4
 enum spi_nor_option_flags {
 	SNOR_F_SST_WR		= BIT(0),
 	SNOR_F_USE_FSR		= BIT(1),
@@ -165,7 +159,7 @@
 	u16 ext_jedec;
 	u32 sector_size;
 	u32 nr_sectors;
-
+	u8 e_rd_cmd;
 	u16 flags;
 #define SECT_4K			BIT(0)
 #define E_FSR			BIT(1)
