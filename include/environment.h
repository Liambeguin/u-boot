--- conflicted
+++ resolved
@@ -314,11 +314,6 @@
 int env_save(void);
 
 /**
-<<<<<<< HEAD
- * fix_envdriver() - Updates envdriver as per relocation
- */
-void fix_envdriver(void);
-=======
  * env_fix_drivers() - Updates envdriver as per relocation
  */
 void env_fix_drivers(void);
@@ -326,7 +321,6 @@
 void eth_parse_enetaddr(const char *addr, uint8_t *enetaddr);
 int eth_env_get_enetaddr(const char *name, uint8_t *enetaddr);
 int eth_env_set_enetaddr(const char *name, const uint8_t *enetaddr);
->>>>>>> 0157013f
 
 #endif /* DO_DEPS_ONLY */
 
