VERSION = 2015
PATCHLEVEL = 01
SUBLEVEL =
EXTRAVERSION =
NAME =

# *DOCUMENTATION*
# To see a list of typical targets execute "make help"
# More info can be located in ./README
# Comments in this file are targeted only to the developer, do not
# expect to learn how to build the kernel reading this file.

# Do not use make's built-in rules and variables
# (this increases performance and avoids hard-to-debug behaviour);
MAKEFLAGS += -rR

# Avoid funny character set dependencies
unexport LC_ALL
LC_COLLATE=C
LC_NUMERIC=C
export LC_COLLATE LC_NUMERIC

# Avoid interference with shell env settings
unexport GREP_OPTIONS

# We are using a recursive build, so we need to do a little thinking
# to get the ordering right.
#
# Most importantly: sub-Makefiles should only ever modify files in
# their own directory. If in some directory we have a dependency on
# a file in another dir (which doesn't happen often, but it's often
# unavoidable when linking the built-in.o targets which finally
# turn into vmlinux), we will call a sub make in that other dir, and
# after that we are sure that everything which is in that other dir
# is now up to date.
#
# The only cases where we need to modify files which have global
# effects are thus separated out and done before the recursive
# descending is started. They are now explicitly listed as the
# prepare rule.

# Beautify output
# ---------------------------------------------------------------------------
#
# Normally, we echo the whole command before executing it. By making
# that echo $($(quiet)$(cmd)), we now have the possibility to set
# $(quiet) to choose other forms of output instead, e.g.
#
#         quiet_cmd_cc_o_c = Compiling $(RELDIR)/$@
#         cmd_cc_o_c       = $(CC) $(c_flags) -c -o $@ $<
#
# If $(quiet) is empty, the whole command will be printed.
# If it is set to "quiet_", only the short version will be printed.
# If it is set to "silent_", nothing will be printed at all, since
# the variable $(silent_cmd_cc_o_c) doesn't exist.
#
# A simple variant is to prefix commands with $(Q) - that's useful
# for commands that shall be hidden in non-verbose mode.
#
#	$(Q)ln $@ :<
#
# If KBUILD_VERBOSE equals 0 then the above command will be hidden.
# If KBUILD_VERBOSE equals 1 then the above command is displayed.
#
# To put more focus on warnings, be less verbose as default
# Use 'make V=1' to see the full commands

ifeq ("$(origin V)", "command line")
  KBUILD_VERBOSE = $(V)
endif
ifndef KBUILD_VERBOSE
  KBUILD_VERBOSE = 0
endif

ifeq ($(KBUILD_VERBOSE),1)
  quiet =
  Q =
else
  quiet=quiet_
  Q = @
endif

# If the user is running make -s (silent mode), suppress echoing of
# commands

ifneq ($(filter 4.%,$(MAKE_VERSION)),)	# make-4
ifneq ($(filter %s ,$(firstword x$(MAKEFLAGS))),)
  quiet=silent_
endif
else					# make-3.8x
ifneq ($(filter s% -s%,$(MAKEFLAGS)),)
  quiet=silent_
endif
endif

export quiet Q KBUILD_VERBOSE

# kbuild supports saving output files in a separate directory.
# To locate output files in a separate directory two syntaxes are supported.
# In both cases the working directory must be the root of the kernel src.
# 1) O=
# Use "make O=dir/to/store/output/files/"
#
# 2) Set KBUILD_OUTPUT
# Set the environment variable KBUILD_OUTPUT to point to the directory
# where the output files shall be placed.
# export KBUILD_OUTPUT=dir/to/store/output/files/
# make
#
# The O= assignment takes precedence over the KBUILD_OUTPUT environment
# variable.

# KBUILD_SRC is set on invocation of make in OBJ directory
# KBUILD_SRC is not intended to be used by the regular user (for now)
ifeq ($(KBUILD_SRC),)

# OK, Make called in directory where kernel src resides
# Do we want to locate output files in a separate directory?
ifeq ("$(origin O)", "command line")
  KBUILD_OUTPUT := $(O)
endif

# That's our default target when none is given on the command line
PHONY := _all
_all:

# Cancel implicit rules on top Makefile
$(CURDIR)/Makefile Makefile: ;

ifneq ($(KBUILD_OUTPUT),)
# Invoke a second make in the output directory, passing relevant variables
# check that the output directory actually exists
saved-output := $(KBUILD_OUTPUT)
KBUILD_OUTPUT := $(shell mkdir -p $(KBUILD_OUTPUT) && cd $(KBUILD_OUTPUT) \
								&& /bin/pwd)
$(if $(KBUILD_OUTPUT),, \
     $(error failed to create output directory "$(saved-output)"))

PHONY += $(MAKECMDGOALS) sub-make

$(filter-out _all sub-make $(CURDIR)/Makefile, $(MAKECMDGOALS)) _all: sub-make
	@:

sub-make: FORCE
	$(Q)$(MAKE) -C $(KBUILD_OUTPUT) KBUILD_SRC=$(CURDIR) \
	-f $(CURDIR)/Makefile $(filter-out _all sub-make,$(MAKECMDGOALS))

# Leave processing to above invocation of make
skip-makefile := 1
endif # ifneq ($(KBUILD_OUTPUT),)
endif # ifeq ($(KBUILD_SRC),)

# We process the rest of the Makefile if this is the final invocation of make
ifeq ($(skip-makefile),)

# Do not print "Entering directory ...",
# but we want to display it when entering to the output directory
# so that IDEs/editors are able to understand relative filenames.
MAKEFLAGS += --no-print-directory

# Call a source code checker (by default, "sparse") as part of the
# C compilation.
#
# Use 'make C=1' to enable checking of only re-compiled files.
# Use 'make C=2' to enable checking of *all* source files, regardless
# of whether they are re-compiled or not.
#
# See the file "Documentation/sparse.txt" for more details, including
# where to get the "sparse" utility.

ifeq ("$(origin C)", "command line")
  KBUILD_CHECKSRC = $(C)
endif
ifndef KBUILD_CHECKSRC
  KBUILD_CHECKSRC = 0
endif

# Use make M=dir to specify directory of external module to build
# Old syntax make ... SUBDIRS=$PWD is still supported
# Setting the environment variable KBUILD_EXTMOD take precedence
ifdef SUBDIRS
  KBUILD_EXTMOD ?= $(SUBDIRS)
endif

ifeq ("$(origin M)", "command line")
  KBUILD_EXTMOD := $(M)
endif

# If building an external module we do not care about the all: rule
# but instead _all depend on modules
PHONY += all
ifeq ($(KBUILD_EXTMOD),)
_all: all
else
_all: modules
endif

ifeq ($(KBUILD_SRC),)
        # building in the source tree
        srctree := .
else
        ifeq ($(KBUILD_SRC)/,$(dir $(CURDIR)))
                # building in a subdirectory of the source tree
                srctree := ..
        else
                srctree := $(KBUILD_SRC)
        endif
endif
objtree		:= .
src		:= $(srctree)
obj		:= $(objtree)

VPATH		:= $(srctree)$(if $(KBUILD_EXTMOD),:$(KBUILD_EXTMOD))

export srctree objtree VPATH

# Make sure CDPATH settings don't interfere
unexport CDPATH

#########################################################################

HOSTARCH := $(shell uname -m | \
	sed -e s/i.86/x86/ \
	    -e s/sun4u/sparc64/ \
	    -e s/arm.*/arm/ \
	    -e s/sa110/arm/ \
	    -e s/ppc64/powerpc/ \
	    -e s/ppc/powerpc/ \
	    -e s/macppc/powerpc/\
	    -e s/sh.*/sh/)

HOSTOS := $(shell uname -s | tr '[:upper:]' '[:lower:]' | \
	    sed -e 's/\(cygwin\).*/cygwin/')

export	HOSTARCH HOSTOS

#########################################################################

# set default to nothing for native builds
ifeq ($(HOSTARCH),$(ARCH))
CROSS_COMPILE ?=
endif

KCONFIG_CONFIG	?= .config
export KCONFIG_CONFIG

# SHELL used by kbuild
CONFIG_SHELL := $(shell if [ -x "$$BASH" ]; then echo $$BASH; \
	  else if [ -x /bin/bash ]; then echo /bin/bash; \
	  else echo sh; fi ; fi)

HOSTCC       = cc
HOSTCXX      = c++
HOSTCFLAGS   = -Wall -Wstrict-prototypes -O2 -fomit-frame-pointer
HOSTCXXFLAGS = -O2

ifeq ($(HOSTOS),cygwin)
HOSTCFLAGS	+= -ansi
endif

# Mac OS X / Darwin's C preprocessor is Apple specific.  It
# generates numerous errors and warnings.  We want to bypass it
# and use GNU C's cpp.	To do this we pass the -traditional-cpp
# option to the compiler.  Note that the -traditional-cpp flag
# DOES NOT have the same semantics as GNU C's flag, all it does
# is invoke the GNU preprocessor in stock ANSI/ISO C fashion.
#
# Apple's linker is similar, thanks to the new 2 stage linking
# multiple symbol definitions are treated as errors, hence the
# -multiply_defined suppress option to turn off this error.
#
ifeq ($(HOSTOS),darwin)
# get major and minor product version (e.g. '10' and '6' for Snow Leopard)
DARWIN_MAJOR_VERSION	= $(shell sw_vers -productVersion | cut -f 1 -d '.')
DARWIN_MINOR_VERSION	= $(shell sw_vers -productVersion | cut -f 2 -d '.')

os_x_before	= $(shell if [ $(DARWIN_MAJOR_VERSION) -le $(1) -a \
	$(DARWIN_MINOR_VERSION) -le $(2) ] ; then echo "$(3)"; else echo "$(4)"; fi ;)

# Snow Leopards build environment has no longer restrictions as described above
HOSTCC       = $(call os_x_before, 10, 5, "cc", "gcc")
HOSTCFLAGS  += $(call os_x_before, 10, 4, "-traditional-cpp")
HOSTLDFLAGS += $(call os_x_before, 10, 5, "-multiply_defined suppress")
endif

# Decide whether to build built-in, modular, or both.
# Normally, just do built-in.

KBUILD_MODULES :=
KBUILD_BUILTIN := 1

# If we have only "make modules", don't compile built-in objects.
# When we're building modules with modversions, we need to consider
# the built-in objects during the descend as well, in order to
# make sure the checksums are up to date before we record them.

ifeq ($(MAKECMDGOALS),modules)
  KBUILD_BUILTIN := $(if $(CONFIG_MODVERSIONS),1)
endif

# If we have "make <whatever> modules", compile modules
# in addition to whatever we do anyway.
# Just "make" or "make all" shall build modules as well

# U-Boot does not need modules
#ifneq ($(filter all _all modules,$(MAKECMDGOALS)),)
#  KBUILD_MODULES := 1
#endif

#ifeq ($(MAKECMDGOALS),)
#  KBUILD_MODULES := 1
#endif

export KBUILD_MODULES KBUILD_BUILTIN
export KBUILD_CHECKSRC KBUILD_SRC KBUILD_EXTMOD

# Look for make include files relative to root of kernel src
MAKEFLAGS += --include-dir=$(srctree)

# We need some generic definitions (do not try to remake the file).
$(srctree)/scripts/Kbuild.include: ;
include $(srctree)/scripts/Kbuild.include

# Make variables (CC, etc...)

AS		= $(CROSS_COMPILE)as
# Always use GNU ld
ifneq ($(shell $(CROSS_COMPILE)ld.bfd -v 2> /dev/null),)
LD		= $(CROSS_COMPILE)ld.bfd
else
LD		= $(CROSS_COMPILE)ld
endif
CC		= $(CROSS_COMPILE)gcc
CPP		= $(CC) -E
AR		= $(CROSS_COMPILE)ar
NM		= $(CROSS_COMPILE)nm
LDR		= $(CROSS_COMPILE)ldr
STRIP		= $(CROSS_COMPILE)strip
OBJCOPY		= $(CROSS_COMPILE)objcopy
OBJDUMP		= $(CROSS_COMPILE)objdump
AWK		= awk
PERL		= perl
PYTHON		= python
DTC		= dtc
CHECK		= sparse

CHECKFLAGS     := -D__linux__ -Dlinux -D__STDC__ -Dunix -D__unix__ \
		  -Wbitwise -Wno-return-void -D__CHECK_ENDIAN__ $(CF)

KBUILD_CPPFLAGS := -D__KERNEL__ -D__UBOOT__

KBUILD_CFLAGS   := -Wall -Wstrict-prototypes \
		   -Wno-format-security \
		   -fno-builtin -ffreestanding
KBUILD_AFLAGS   := -D__ASSEMBLY__

# Read UBOOTRELEASE from include/config/uboot.release (if it exists)
UBOOTRELEASE = $(shell cat include/config/uboot.release 2> /dev/null)
UBOOTVERSION = $(VERSION)$(if $(PATCHLEVEL),.$(PATCHLEVEL)$(if $(SUBLEVEL),.$(SUBLEVEL)))$(EXTRAVERSION)

export VERSION PATCHLEVEL SUBLEVEL UBOOTRELEASE UBOOTVERSION
export ARCH CPU BOARD VENDOR SOC CPUDIR BOARDDIR
export CONFIG_SHELL HOSTCC HOSTCFLAGS HOSTLDFLAGS CROSS_COMPILE AS LD CC
export CPP AR NM LDR STRIP OBJCOPY OBJDUMP
export MAKE AWK PERL PYTHON
export HOSTCXX HOSTCXXFLAGS DTC CHECK CHECKFLAGS

export KBUILD_CPPFLAGS NOSTDINC_FLAGS UBOOTINCLUDE OBJCOPYFLAGS LDFLAGS
export KBUILD_CFLAGS KBUILD_AFLAGS

# When compiling out-of-tree modules, put MODVERDIR in the module
# tree rather than in the kernel tree. The kernel tree might
# even be read-only.
export MODVERDIR := $(if $(KBUILD_EXTMOD),$(firstword $(KBUILD_EXTMOD))/).tmp_versions

# Files to ignore in find ... statements

export RCS_FIND_IGNORE := \( -name SCCS -o -name BitKeeper -o -name .svn -o    \
			  -name CVS -o -name .pc -o -name .hg -o -name .git \) \
			  -prune -o
export RCS_TAR_IGNORE := --exclude SCCS --exclude BitKeeper --exclude .svn \
			 --exclude CVS --exclude .pc --exclude .hg --exclude .git

# ===========================================================================
# Rules shared between *config targets and build targets

# Basic helpers built in scripts/
PHONY += scripts_basic
scripts_basic:
	$(Q)$(MAKE) $(build)=scripts/basic
	$(Q)rm -f .tmp_quiet_recordmcount

# To avoid any implicit rule to kick in, define an empty command.
scripts/basic/%: scripts_basic ;

PHONY += outputmakefile
# outputmakefile generates a Makefile in the output directory, if using a
# separate output directory. This allows convenient use of make in the
# output directory.
outputmakefile:
ifneq ($(KBUILD_SRC),)
	$(Q)ln -fsn $(srctree) source
	$(Q)$(CONFIG_SHELL) $(srctree)/scripts/mkmakefile \
	    $(srctree) $(objtree) $(VERSION) $(PATCHLEVEL)
endif

# To make sure we do not include .config for any of the *config targets
# catch them early, and hand them over to scripts/kconfig/Makefile
# It is allowed to specify more targets when calling make, including
# mixing *config targets and build targets.
# For example 'make oldconfig all'.
# Detect when mixed targets is specified, and make a second invocation
# of make so .config is not included in this case either (for *config).

version_h := include/generated/version_autogenerated.h
timestamp_h := include/generated/timestamp_autogenerated.h

no-dot-config-targets := clean clobber mrproper distclean \
			 help %docs check% coccicheck \
			 ubootversion backup

config-targets := 0
mixed-targets  := 0
dot-config     := 1

ifneq ($(filter $(no-dot-config-targets), $(MAKECMDGOALS)),)
	ifeq ($(filter-out $(no-dot-config-targets), $(MAKECMDGOALS)),)
		dot-config := 0
	endif
endif

ifeq ($(KBUILD_EXTMOD),)
        ifneq ($(filter config %config,$(MAKECMDGOALS)),)
                config-targets := 1
                ifneq ($(filter-out config %config,$(MAKECMDGOALS)),)
                        mixed-targets := 1
                endif
        endif
endif

ifeq ($(mixed-targets),1)
# ===========================================================================
# We're called with mixed targets (*config and build targets).
# Handle them one by one.

PHONY += $(MAKECMDGOALS) __build_one_by_one

$(filter-out __build_one_by_one, $(MAKECMDGOALS)): __build_one_by_one
	@:

__build_one_by_one:
	$(Q)set -e; \
	for i in $(MAKECMDGOALS); do \
		$(MAKE) -f $(srctree)/Makefile $$i; \
	done

else
ifeq ($(config-targets),1)
# ===========================================================================
# *config targets only - make sure prerequisites are updated, and descend
# in scripts/kconfig to make the *config target

KBUILD_DEFCONFIG := sandbox_defconfig
export KBUILD_DEFCONFIG KBUILD_KCONFIG

config: scripts_basic outputmakefile FORCE
	+$(Q)$(CONFIG_SHELL) $(srctree)/scripts/multiconfig.sh $@

%config: scripts_basic outputmakefile FORCE
	+$(Q)$(CONFIG_SHELL) $(srctree)/scripts/multiconfig.sh $@

else
# ===========================================================================
# Build targets only - this includes vmlinux, arch specific targets, clean
# targets and others. In general all targets except *config targets.

ifeq ($(dot-config),1)
# Read in config
-include include/config/auto.conf

# Read in dependencies to all Kconfig* files, make sure to run
# oldconfig if changes are detected.
-include include/config/auto.conf.cmd

# To avoid any implicit rule to kick in, define an empty command
$(KCONFIG_CONFIG) include/config/auto.conf.cmd: ;

# If .config is newer than include/config/auto.conf, someone tinkered
# with it and forgot to run make oldconfig.
# if auto.conf.cmd is missing then we are probably in a cleaned tree so
# we execute the config step to be sure to catch updated Kconfig files
include/config/%.conf: $(KCONFIG_CONFIG) include/config/auto.conf.cmd
	$(Q)$(MAKE) -f $(srctree)/Makefile silentoldconfig

-include include/autoconf.mk
-include include/autoconf.mk.dep

# We want to include arch/$(ARCH)/config.mk only when include/config/auto.conf
# is up-to-date. When we switch to a different board configuration, old CONFIG
# macros are still remaining in include/config/auto.conf. Without the following
# gimmick, wrong config.mk would be included leading nasty warnings/errors.
autoconf_is_current := $(if $(wildcard $(KCONFIG_CONFIG)),$(shell find . \
		-path ./include/config/auto.conf -newer $(KCONFIG_CONFIG)))
ifneq ($(autoconf_is_current),)
include $(srctree)/config.mk
include $(srctree)/arch/$(ARCH)/Makefile
endif

# If board code explicitly specified LDSCRIPT or CONFIG_SYS_LDSCRIPT, use
# that (or fail if absent).  Otherwise, search for a linker script in a
# standard location.

ifndef LDSCRIPT
	#LDSCRIPT := $(srctree)/board/$(BOARDDIR)/u-boot.lds.debug
	ifdef CONFIG_SYS_LDSCRIPT
		# need to strip off double quotes
		LDSCRIPT := $(srctree)/$(CONFIG_SYS_LDSCRIPT:"%"=%)
	endif
endif

# If there is no specified link script, we look in a number of places for it
ifndef LDSCRIPT
	ifeq ($(wildcard $(LDSCRIPT)),)
		LDSCRIPT := $(srctree)/board/$(BOARDDIR)/u-boot.lds
	endif
	ifeq ($(wildcard $(LDSCRIPT)),)
		LDSCRIPT := $(srctree)/$(CPUDIR)/u-boot.lds
	endif
	ifeq ($(wildcard $(LDSCRIPT)),)
		LDSCRIPT := $(srctree)/arch/$(ARCH)/cpu/u-boot.lds
	endif
endif

else
# Dummy target needed, because used as prerequisite
include/config/auto.conf: ;
endif # $(dot-config)

ifdef CONFIG_CC_OPTIMIZE_FOR_SIZE
KBUILD_CFLAGS	+= -Os
else
KBUILD_CFLAGS	+= -O2
endif

ifdef BUILD_TAG
KBUILD_CFLAGS += -DBUILD_TAG='"$(BUILD_TAG)"'
endif

KBUILD_CFLAGS += $(call cc-option,-fno-stack-protector)

KBUILD_CFLAGS	+= -g
# $(KBUILD_AFLAGS) sets -g, which causes gcc to pass a suitable -g<format>
# option to the assembler.
KBUILD_AFLAGS	+= -g

# Report stack usage if supported
ifeq ($(shell $(CONFIG_SHELL) $(srctree)/scripts/gcc-stack-usage.sh $(CC)),y)
	KBUILD_CFLAGS += -fstack-usage
endif

KBUILD_CFLAGS += $(call cc-option,-Wno-format-nonliteral)

# turn jbsr into jsr for m68k
ifeq ($(ARCH),m68k)
ifeq ($(findstring 3.4,$(shell $(CC) --version)),3.4)
KBUILD_AFLAGS += -Wa,-gstabs,-S
endif
endif

# Prohibit date/time macros, which would make the build non-deterministic
KBUILD_CFLAGS   += $(call cc-option,-Werror=date-time)

ifneq ($(CONFIG_SYS_TEXT_BASE),)
KBUILD_CPPFLAGS += -DCONFIG_SYS_TEXT_BASE=$(CONFIG_SYS_TEXT_BASE)
endif

export CONFIG_SYS_TEXT_BASE

include $(srctree)/scripts/Makefile.extrawarn

# Add user supplied CPPFLAGS, AFLAGS and CFLAGS as the last assignments
KBUILD_CPPFLAGS += $(KCPPFLAGS)
KBUILD_AFLAGS += $(KAFLAGS)
KBUILD_CFLAGS += $(KCFLAGS)

# Use UBOOTINCLUDE when you must reference the include/ directory.
# Needed to be compatible with the O= option
UBOOTINCLUDE    := \
		-Iinclude \
		$(if $(KBUILD_SRC), -I$(srctree)/include) \
		-I$(srctree)/arch/$(ARCH)/include \
		-include $(srctree)/include/linux/kconfig.h

NOSTDINC_FLAGS += -nostdinc -isystem $(shell $(CC) -print-file-name=include)
CHECKFLAGS     += $(NOSTDINC_FLAGS)

# FIX ME
cpp_flags := $(KBUILD_CPPFLAGS) $(PLATFORM_CPPFLAGS) $(UBOOTINCLUDE) \
							$(NOSTDINC_FLAGS)
c_flags := $(KBUILD_CFLAGS) $(cpp_flags)

#########################################################################
# U-Boot objects....order is important (i.e. start must be first)

HAVE_VENDOR_COMMON_LIB = $(if $(wildcard $(srctree)/board/$(VENDOR)/common/Makefile),y,n)

libs-y += lib/
libs-$(HAVE_VENDOR_COMMON_LIB) += board/$(VENDOR)/common/
libs-$(CONFIG_OF_EMBED) += dts/
libs-y += fs/
libs-y += net/
libs-y += disk/
libs-y += drivers/
libs-y += drivers/dma/
libs-y += drivers/gpio/
libs-y += drivers/i2c/
libs-y += drivers/mmc/
libs-y += drivers/mtd/
libs-$(CONFIG_CMD_NAND) += drivers/mtd/nand/
libs-y += drivers/mtd/onenand/
libs-$(CONFIG_CMD_UBI) += drivers/mtd/ubi/
libs-y += drivers/mtd/spi/
libs-y += drivers/net/
libs-y += drivers/net/phy/
libs-y += drivers/pci/
libs-y += drivers/power/ \
	drivers/power/fuel_gauge/ \
	drivers/power/mfd/ \
	drivers/power/pmic/ \
	drivers/power/battery/
libs-y += drivers/spi/
libs-$(CONFIG_FMAN_ENET) += drivers/net/fm/
libs-$(CONFIG_SYS_FSL_DDR) += drivers/ddr/fsl/
libs-y += drivers/serial/
libs-y += drivers/usb/eth/
libs-y += drivers/usb/gadget/
libs-y += drivers/usb/host/
libs-y += drivers/usb/musb/
libs-y += drivers/usb/musb-new/
libs-y += drivers/usb/phy/
libs-y += drivers/usb/ulpi/
libs-y += common/
libs-$(CONFIG_API) += api/
libs-$(CONFIG_HAS_POST) += post/
libs-y += test/
libs-y += test/dm/

libs-y += $(if $(BOARDDIR),board/$(BOARDDIR)/)

libs-y := $(sort $(libs-y))

u-boot-dirs	:= $(patsubst %/,%,$(filter %/, $(libs-y))) tools examples

u-boot-alldirs	:= $(sort $(u-boot-dirs) $(patsubst %/,%,$(filter %/, $(libs-))))

libs-y		:= $(patsubst %/, %/built-in.o, $(libs-y))

u-boot-init := $(head-y)
u-boot-main := $(libs-y)


# Add GCC lib
ifeq ($(CONFIG_USE_PRIVATE_LIBGCC),y)
PLATFORM_LIBGCC = arch/$(ARCH)/lib/lib.a
else
PLATFORM_LIBGCC := -L $(shell dirname `$(CC) $(c_flags) -print-libgcc-file-name`) -lgcc
endif
PLATFORM_LIBS += $(PLATFORM_LIBGCC)
export PLATFORM_LIBS
export PLATFORM_LIBGCC

# Special flags for CPP when processing the linker script.
# Pass the version down so we can handle backwards compatibility
# on the fly.
LDPPFLAGS += \
	-include $(srctree)/include/u-boot/u-boot.lds.h \
	-DCPUDIR=$(CPUDIR) \
	$(shell $(LD) --version | \
	  sed -ne 's/GNU ld version \([0-9][0-9]*\)\.\([0-9][0-9]*\).*/-DLD_MAJOR=\1 -DLD_MINOR=\2/p')

#########################################################################
#########################################################################

ifneq ($(CONFIG_BOARD_SIZE_LIMIT),)
BOARD_SIZE_CHECK = \
	@actual=`wc -c $@ | awk '{print $$1}'`; \
	limit=`printf "%d" $(CONFIG_BOARD_SIZE_LIMIT)`; \
	if test $$actual -gt $$limit; then \
		echo "$@ exceeds file size limit:" >&2 ; \
		echo "  limit:  $$limit bytes" >&2 ; \
		echo "  actual: $$actual bytes" >&2 ; \
		echo "  excess: $$((actual - limit)) bytes" >&2; \
		exit 1; \
	fi
else
BOARD_SIZE_CHECK =
endif

# Statically apply RELA-style relocations (currently arm64 only)
ifneq ($(CONFIG_STATIC_RELA),)
# $(1) is u-boot ELF, $(2) is u-boot bin, $(3) is text base
DO_STATIC_RELA = \
	start=$$($(NM) $(1) | grep __rel_dyn_start | cut -f 1 -d ' '); \
	end=$$($(NM) $(1) | grep __rel_dyn_end | cut -f 1 -d ' '); \
	tools/relocate-rela $(2) $(3) $$start $$end
else
DO_STATIC_RELA =
endif

# Always append ALL so that arch config.mk's can add custom ones
ALL-y += u-boot.srec u-boot.bin System.map binary_size_check

ALL-$(CONFIG_ONENAND_U_BOOT) += u-boot-onenand.bin
ifeq ($(CONFIG_SPL_FSL_PBL),y)
ALL-$(CONFIG_RAMBOOT_PBL) += u-boot-with-spl-pbl.bin
else
ALL-$(CONFIG_RAMBOOT_PBL) += u-boot.pbl
endif
ALL-$(CONFIG_SPL) += spl/u-boot-spl.bin
ALL-$(CONFIG_SPL_FRAMEWORK) += u-boot.img
ALL-$(CONFIG_TPL) += tpl/u-boot-tpl.bin
ALL-$(CONFIG_OF_SEPARATE) += u-boot.dtb u-boot-dtb.bin
ifeq ($(CONFIG_SPL_FRAMEWORK),y)
ALL-$(CONFIG_OF_SEPARATE) += u-boot-dtb.img
endif
ALL-$(CONFIG_OF_HOSTFILE) += u-boot.dtb
ifneq ($(CONFIG_SPL_TARGET),)
ALL-$(CONFIG_SPL) += $(CONFIG_SPL_TARGET:"%"=%)
endif
ALL-$(CONFIG_REMAKE_ELF) += u-boot.elf

# We can't do this yet due to the need for binary blobs
# ALL-$(CONFIG_X86_RESET_VECTOR) += u-boot.rom

# enable combined SPL/u-boot/dtb rules for tegra
ifneq ($(CONFIG_TEGRA),)
ifeq ($(CONFIG_SPL),y)
ifeq ($(CONFIG_OF_SEPARATE),y)
ALL-y += u-boot-dtb-tegra.bin
else
ALL-y += u-boot-nodtb-tegra.bin
endif
endif
endif

<<<<<<< HEAD
ifneq ($(CONFIG_ZYNQ),)
ifeq ($(CONFIG_SPL),y)
ALL-y += boot.bin
endif
=======
# Add optional build target if defined in board/cpu/soc headers
ifneq ($(CONFIG_BUILD_TARGET),)
ALL-y += $(CONFIG_BUILD_TARGET:"%"=%)
>>>>>>> 92fa7f53
endif

LDFLAGS_u-boot += $(LDFLAGS_FINAL)
ifneq ($(CONFIG_SYS_TEXT_BASE),)
LDFLAGS_u-boot += -Ttext $(CONFIG_SYS_TEXT_BASE)
endif

quiet_cmd_objcopy = OBJCOPY $@
cmd_objcopy = $(OBJCOPY) $(OBJCOPYFLAGS) $(OBJCOPYFLAGS_$(@F)) $< $@

quiet_cmd_mkimage = MKIMAGE $@
cmd_mkimage = $(objtree)/tools/mkimage $(MKIMAGEFLAGS_$(@F)) -d $< $@ \
	$(if $(KBUILD_VERBOSE:1=), >/dev/null)

quiet_cmd_cat = CAT     $@
cmd_cat = cat $(filter-out $(PHONY), $^) > $@

append = cat $(filter-out $< $(PHONY), $^) >> $@

quiet_cmd_pad_cat = CAT     $@
cmd_pad_cat = $(cmd_objcopy) && $(append) || rm -f $@

all:		$(ALL-y)
ifneq ($(CONFIG_SYS_GENERIC_BOARD),y)
	@echo "===================== WARNING ======================"
	@echo "Please convert this board to generic board."
	@echo "Otherwise it will be removed by the end of 2014."
	@echo "See doc/README.generic-board for further information"
	@echo "===================================================="
endif

PHONY += dtbs
dtbs dts/dt.dtb: checkdtc u-boot
	$(Q)$(MAKE) $(build)=dts dtbs

u-boot-dtb.bin: u-boot.bin dts/dt.dtb FORCE
	$(call if_changed,cat)

%.imx: %.bin
	$(Q)$(MAKE) $(build)=arch/arm/imx-common $@

quiet_cmd_copy = COPY    $@
      cmd_copy = cp $< $@

u-boot.dtb: dts/dt.dtb
	$(call cmd,copy)

OBJCOPYFLAGS_u-boot.hex := -O ihex

OBJCOPYFLAGS_u-boot.srec := -O srec

u-boot.hex u-boot.srec: u-boot FORCE
	$(call if_changed,objcopy)

OBJCOPYFLAGS_u-boot.bin := -O binary \
		$(if $(CONFIG_X86_RESET_VECTOR),-R .start16 -R .resetvec)

binary_size_check: u-boot.bin FORCE
	@file_size=$(shell wc -c u-boot.bin | awk '{print $$1}') ; \
	map_size=$(shell cat u-boot.map | \
		awk '/_image_copy_start/ {start = $$1} /_image_binary_end/ {end = $$1} END {if (start != "" && end != "") print "ibase=16; " toupper(end) " - " toupper(start)}' \
		| sed 's/0X//g' \
		| bc); \
	if [ "" != "$$map_size" ]; then \
		if test $$map_size -ne $$file_size; then \
			echo "u-boot.map shows a binary size of $$map_size" >&2 ; \
			echo "  but u-boot.bin shows $$file_size" >&2 ; \
			exit 1; \
		fi \
	fi

u-boot.bin: u-boot FORCE
	$(call if_changed,objcopy)
	$(call DO_STATIC_RELA,$<,$@,$(CONFIG_SYS_TEXT_BASE))
	$(BOARD_SIZE_CHECK)

u-boot.ldr:	u-boot
		$(CREATE_LDR_ENV)
		$(LDR) -T $(CONFIG_CPU) -c $@ $< $(LDR_FLAGS)
		$(BOARD_SIZE_CHECK)

OBJCOPYFLAGS_u-boot.ldr.hex := -I binary -O ihex

OBJCOPYFLAGS_u-boot.ldr.srec := -I binary -O srec

u-boot.ldr.hex u-boot.ldr.srec: u-boot.ldr FORCE
	$(call if_changed,objcopy)

#
# U-Boot entry point, needed for booting of full-blown U-Boot
# from the SPL U-Boot version.
#
ifndef CONFIG_SYS_UBOOT_START
CONFIG_SYS_UBOOT_START := 0
endif

MKIMAGEFLAGS_u-boot.img = -A $(ARCH) -T firmware -C none -O u-boot \
	-a $(CONFIG_SYS_TEXT_BASE) -e $(CONFIG_SYS_UBOOT_START) \
	-n "U-Boot $(UBOOTRELEASE) for $(BOARD) board"

MKIMAGEFLAGS_u-boot.kwb = -n $(srctree)/$(CONFIG_SYS_KWD_CONFIG:"%"=%) \
	-T kwbimage -a $(CONFIG_SYS_TEXT_BASE) -e $(CONFIG_SYS_TEXT_BASE)

MKIMAGEFLAGS_u-boot.pbl = -n $(srctree)/$(CONFIG_SYS_FSL_PBL_RCW:"%"=%) \
		-R $(srctree)/$(CONFIG_SYS_FSL_PBL_PBI:"%"=%) -T pblimage

u-boot.img u-boot.kwb u-boot.pbl: u-boot.bin FORCE
	$(call if_changed,mkimage)

MKIMAGEFLAGS_u-boot-dtb.img = $(MKIMAGEFLAGS_u-boot.img)

u-boot-dtb.img: u-boot-dtb.bin FORCE
	$(call if_changed,mkimage)

u-boot.sha1:	u-boot.bin
		tools/ubsha1 u-boot.bin

u-boot.dis:	u-boot
		$(OBJDUMP) -d $< > $@

ifdef CONFIG_TPL
SPL_PAYLOAD := tpl/u-boot-with-tpl.bin
else
SPL_PAYLOAD := u-boot.bin
endif

OBJCOPYFLAGS_u-boot-with-spl.bin = -I binary -O binary \
				   --pad-to=$(CONFIG_SPL_PAD_TO)
u-boot-with-spl.bin: spl/u-boot-spl.bin $(SPL_PAYLOAD) FORCE
	$(call if_changed,pad_cat)

OBJCOPYFLAGS_u-boot-with-tpl.bin = -I binary -O binary \
				   --pad-to=$(CONFIG_TPL_PAD_TO)
tpl/u-boot-with-tpl.bin: tpl/u-boot-tpl.bin u-boot.bin FORCE
	$(call if_changed,pad_cat)

SPL: spl/u-boot-spl.bin FORCE
	$(Q)$(MAKE) $(build)=arch/arm/imx-common $@

u-boot-with-spl.imx u-boot-with-nand-spl.imx: SPL u-boot.bin FORCE
	$(Q)$(MAKE) $(build)=arch/arm/imx-common $@

MKIMAGEFLAGS_u-boot.ubl = -n $(UBL_CONFIG) -T ublimage -e $(CONFIG_SYS_TEXT_BASE)

u-boot.ubl: u-boot-with-spl.bin FORCE
	$(call if_changed,mkimage)

MKIMAGEFLAGS_u-boot-spl.ais = -s -n $(if $(CONFIG_AIS_CONFIG_FILE), \
	$(srctree)/$(CONFIG_AIS_CONFIG_FILE:"%"=%),"/dev/null") \
	-T aisimage -e $(CONFIG_SPL_TEXT_BASE)
spl/u-boot-spl.ais: spl/u-boot-spl.bin FORCE
	$(call if_changed,mkimage)

OBJCOPYFLAGS_u-boot.ais = -I binary -O binary --pad-to=$(CONFIG_SPL_PAD_TO)
u-boot.ais: spl/u-boot-spl.ais u-boot.img FORCE
	$(call if_changed,pad_cat)

u-boot-signed.sb: u-boot.bin spl/u-boot-spl.bin
	$(Q)$(MAKE) $(build)=arch/arm/cpu/arm926ejs/mxs u-boot-signed.sb
u-boot.sb: u-boot.bin spl/u-boot-spl.bin
	$(Q)$(MAKE) $(build)=arch/arm/cpu/arm926ejs/mxs u-boot.sb

# On x600 (SPEAr600) U-Boot is appended to U-Boot SPL.
# Both images are created using mkimage (crc etc), so that the ROM
# bootloader can check its integrity. Padding needs to be done to the
# SPL image (with mkimage header) and not the binary. Otherwise the resulting image
# which is loaded/copied by the ROM bootloader to SRAM doesn't fit.
# The resulting image containing both U-Boot images is called u-boot.spr
MKIMAGEFLAGS_u-boot-spl.img = -A $(ARCH) -T firmware -C none \
	-a $(CONFIG_SPL_TEXT_BASE) -e $(CONFIG_SPL_TEXT_BASE) -n XLOADER
spl/u-boot-spl.img: spl/u-boot-spl.bin FORCE
	$(call if_changed,mkimage)

OBJCOPYFLAGS_u-boot.spr = -I binary -O binary --pad-to=$(CONFIG_SPL_PAD_TO) \
			  --gap-fill=0xff
u-boot.spr: spl/u-boot-spl.img u-boot.img FORCE
	$(call if_changed,pad_cat)

MKIMAGEFLAGS_u-boot-spl.gph = -A $(ARCH) -T gpimage -C none \
	-a $(CONFIG_SPL_TEXT_BASE) -e $(CONFIG_SPL_TEXT_BASE) -n SPL
spl/u-boot-spl.gph: spl/u-boot-spl.bin FORCE
	$(call if_changed,mkimage)

OBJCOPYFLAGS_u-boot-spi.gph = -I binary -O binary --pad-to=$(CONFIG_SPL_PAD_TO) \
			  --gap-fill=0
u-boot-spi.gph: spl/u-boot-spl.gph u-boot.img FORCE
	$(call if_changed,pad_cat)

MKIMAGEFLAGS_u-boot-nand.gph = -A $(ARCH) -T gpimage -C none \
	-a $(CONFIG_SYS_TEXT_BASE) -e $(CONFIG_SYS_TEXT_BASE) -n U-Boot
u-boot-nand.gph: u-boot.bin FORCE
	$(call if_changed,mkimage)
	@dd if=/dev/zero bs=8 count=1 2>/dev/null >> $@

# x86 uses a large ROM. We fill it with 0xff, put the 16-bit stuff (including
# reset vector) at the top, Intel ME descriptor at the bottom, and U-Boot in
# the middle.
ifneq ($(CONFIG_X86_RESET_VECTOR),)
rom: u-boot.rom FORCE

IFDTOOL=$(objtree)/tools/ifdtool
IFDTOOL_FLAGS  = -f 0:$(objtree)/u-boot.dtb
IFDTOOL_FLAGS += -m 0x$(shell $(NM) u-boot |grep _dt_ucode_base_size |cut -d' ' -f1)
IFDTOOL_FLAGS += -U $(CONFIG_SYS_TEXT_BASE):$(objtree)/u-boot.bin
IFDTOOL_FLAGS += -w $(CONFIG_SYS_X86_START16):$(objtree)/u-boot-x86-16bit.bin

ifneq ($(CONFIG_HAVE_INTEL_ME),)
IFDTOOL_ME_FLAGS  = -D $(srctree)/board/$(BOARDDIR)/descriptor.bin
IFDTOOL_ME_FLAGS += -i ME:$(srctree)/board/$(BOARDDIR)/me.bin
endif

ifneq ($(CONFIG_HAVE_MRC),)
IFDTOOL_FLAGS += -w $(CONFIG_X86_MRC_ADDR):$(srctree)/board/$(BOARDDIR)/mrc.bin
endif

ifneq ($(CONFIG_HAVE_FSP),)
IFDTOOL_FLAGS += -w $(CONFIG_FSP_ADDR):$(srctree)/board/$(BOARDDIR)/$(CONFIG_FSP_FILE)
endif

ifneq ($(CONFIG_HAVE_CMC),)
IFDTOOL_FLAGS += -w $(CONFIG_CMC_ADDR):$(srctree)/board/$(BOARDDIR)/$(CONFIG_CMC_FILE)
endif

ifneq ($(CONFIG_X86_OPTION_ROM_ADDR),)
IFDTOOL_FLAGS += -w $(CONFIG_X86_OPTION_ROM_ADDR):$(srctree)/board/$(BOARDDIR)/$(CONFIG_X86_OPTION_ROM_FILE)
endif

quiet_cmd_ifdtool = IFDTOOL $@
cmd_ifdtool  = $(IFDTOOL) -c -r $(CONFIG_ROM_SIZE) u-boot.tmp;
ifneq ($(CONFIG_HAVE_INTEL_ME),)
cmd_ifdtool += $(IFDTOOL) $(IFDTOOL_ME_FLAGS) u-boot.tmp;
endif
cmd_ifdtool += $(IFDTOOL) $(IFDTOOL_FLAGS) u-boot.tmp;
cmd_ifdtool += mv u-boot.tmp $@

u-boot.rom: u-boot-x86-16bit.bin u-boot-dtb.bin
	$(call if_changed,ifdtool)

OBJCOPYFLAGS_u-boot-x86-16bit.bin := -O binary -j .start16 -j .resetvec
u-boot-x86-16bit.bin: u-boot FORCE
	$(call if_changed,objcopy)
endif

ifneq ($(CONFIG_SUNXI),)
OBJCOPYFLAGS_u-boot-sunxi-with-spl.bin = -I binary -O binary \
				   --pad-to=$(CONFIG_SPL_PAD_TO) --gap-fill=0xff
u-boot-sunxi-with-spl.bin: spl/sunxi-spl.bin \
			u-boot$(if $(CONFIG_OF_CONTROL),-dtb,).img FORCE
	$(call if_changed,pad_cat)
endif

ifneq ($(CONFIG_TEGRA),)
OBJCOPYFLAGS_u-boot-nodtb-tegra.bin = -O binary --pad-to=$(CONFIG_SYS_TEXT_BASE)
u-boot-nodtb-tegra.bin: spl/u-boot-spl u-boot.bin FORCE
	$(call if_changed,pad_cat)

ifeq ($(CONFIG_OF_SEPARATE),y)
u-boot-dtb-tegra.bin: u-boot-nodtb-tegra.bin dts/dt.dtb FORCE
	$(call if_changed,cat)
endif
endif

u-boot-img.bin: spl/u-boot-spl.bin u-boot.img FORCE
	$(call if_changed,cat)

boot.bin: spl/u-boot-spl.bin
	$(srctree)/tools/zynq-boot-bin.py -o boot.bin -u spl/u-boot-spl.bin

#Add a target to create boot binary having SPL binary in PBI format
#concatenated with u-boot binary. It is need by PowerPC SoC having
#internal SRAM <= 512KB.
MKIMAGEFLAGS_u-boot-spl.pbl = -n $(srctree)/$(CONFIG_SYS_FSL_PBL_RCW:"%"=%) \
		-R $(srctree)/$(CONFIG_SYS_FSL_PBL_PBI:"%"=%) -T pblimage \
		-A $(ARCH) -a $(CONFIG_SPL_TEXT_BASE)

spl/u-boot-spl.pbl: spl/u-boot-spl.bin FORCE
	$(call if_changed,mkimage)

ifeq ($(ARCH),arm)
UBOOT_BINLOAD := u-boot.img
else
UBOOT_BINLOAD := u-boot.bin
endif

OBJCOPYFLAGS_u-boot-with-spl-pbl.bin = -I binary -O binary --pad-to=$(CONFIG_SPL_PAD_TO) \
			  --gap-fill=0xff

u-boot-with-spl-pbl.bin: spl/u-boot-spl.pbl $(UBOOT_BINLOAD) FORCE
	$(call if_changed,pad_cat)

# PPC4xx needs the SPL at the end of the image, since the reset vector
# is located at 0xfffffffc. So we can't use the "u-boot-img.bin" target
# and need to introduce a new build target with the full blown U-Boot
# at the start padded up to the start of the SPL image. And then concat
# the SPL image to the end.

OBJCOPYFLAGS_u-boot-img-spl-at-end.bin := -I binary -O binary \
	--pad-to=$(CONFIG_UBOOT_PAD_TO) --gap-fill=0xff
u-boot-img-spl-at-end.bin: u-boot.img spl/u-boot-spl.bin FORCE
	$(call if_changed,pad_cat)

# Create a new ELF from a raw binary file.  This is useful for arm64
# where static relocation needs to be performed on the raw binary,
# but certain simulators only accept an ELF file (but don't do the
# relocation).
# FIXME refactor dts/Makefile to share target/arch detection
u-boot.elf: u-boot.bin
	@$(OBJCOPY)  -B aarch64 -I binary -O elf64-littleaarch64 \
		$< u-boot-elf.o
	@$(LD) u-boot-elf.o -o $@ \
		--defsym=_start=$(CONFIG_SYS_TEXT_BASE) \
		-Ttext=$(CONFIG_SYS_TEXT_BASE)

# Rule to link u-boot
# May be overridden by arch/$(ARCH)/config.mk
quiet_cmd_u-boot__ ?= LD      $@
      cmd_u-boot__ ?= $(LD) $(LDFLAGS) $(LDFLAGS_u-boot) -o $@ \
      -T u-boot.lds $(u-boot-init)                             \
      --start-group $(u-boot-main) --end-group                 \
      $(PLATFORM_LIBS) -Map u-boot.map

quiet_cmd_smap = GEN     common/system_map.o
cmd_smap = \
	smap=`$(call SYSTEM_MAP,u-boot) | \
		awk '$$2 ~ /[tTwW]/ {printf $$1 $$3 "\\\\000"}'` ; \
	$(CC) $(c_flags) -DSYSTEM_MAP="\"$${smap}\"" \
		-c $(srctree)/common/system_map.c -o common/system_map.o

u-boot:	$(u-boot-init) $(u-boot-main) u-boot.lds
	$(call if_changed,u-boot__)
ifeq ($(CONFIG_KALLSYMS),y)
	$(call cmd,smap)
	$(call cmd,u-boot__) common/system_map.o
endif

# The actual objects are generated when descending,
# make sure no implicit rule kicks in
$(sort $(u-boot-init) $(u-boot-main)): $(u-boot-dirs) ;

# Handle descending into subdirectories listed in $(vmlinux-dirs)
# Preset locale variables to speed up the build process. Limit locale
# tweaks to this spot to avoid wrong language settings when running
# make menuconfig etc.
# Error messages still appears in the original language

PHONY += $(u-boot-dirs)
$(u-boot-dirs): prepare scripts
	$(Q)$(MAKE) $(build)=$@

tools: prepare
# The "tools" are needed early
$(filter-out tools, $(u-boot-dirs)): tools
# The "examples" conditionally depend on U-Boot (say, when USE_PRIVATE_LIBGCC
# is "yes"), so compile examples after U-Boot is compiled.
examples: $(filter-out examples, $(u-boot-dirs))

define filechk_uboot.release
	echo "$(UBOOTVERSION)$$($(CONFIG_SHELL) $(srctree)/scripts/setlocalversion $(srctree))"
endef

# Store (new) UBOOTRELEASE string in include/config/uboot.release
include/config/uboot.release: include/config/auto.conf FORCE
	$(call filechk,uboot.release)


# Things we need to do before we recursively start building the kernel
# or the modules are listed in "prepare".
# A multi level approach is used. prepareN is processed before prepareN-1.
# archprepare is used in arch Makefiles and when processed asm symlink,
# version.h and scripts_basic is processed / created.

# Listed in dependency order
PHONY += prepare archprepare prepare0 prepare1 prepare2 prepare3

# prepare3 is used to check if we are building in a separate output directory,
# and if so do:
# 1) Check that make has not been executed in the kernel src $(srctree)
prepare3: include/config/uboot.release
ifneq ($(KBUILD_SRC),)
	@$(kecho) '  Using $(srctree) as source for U-Boot'
	$(Q)if [ -f $(srctree)/.config -o -d $(srctree)/include/config ]; then \
		echo >&2 "  $(srctree) is not clean, please run 'make mrproper'"; \
		echo >&2 "  in the '$(srctree)' directory.";\
		/bin/false; \
	fi;
endif

# prepare2 creates a makefile if using a separate output directory
prepare2: prepare3 outputmakefile

prepare1: prepare2 $(version_h) $(timestamp_h) \
                   include/config/auto.conf
ifeq ($(__HAVE_ARCH_GENERIC_BOARD),)
ifeq ($(CONFIG_SYS_GENERIC_BOARD),y)
	@echo >&2 "  Your architecture does not support generic board."
	@echo >&2 "  Please undefine CONFIG_SYS_GENERIC_BOARD in your board config file."
	@/bin/false
endif
endif
ifeq ($(wildcard $(LDSCRIPT)),)
	@echo >&2 "  Could not find linker script."
	@/bin/false
endif

archprepare: prepare1 scripts_basic

prepare0: archprepare FORCE
	$(Q)$(MAKE) $(build)=.

# All the preparing..
prepare: prepare0

# Generate some files
# ---------------------------------------------------------------------------

define filechk_version.h
	(echo \#define PLAIN_VERSION \"$(UBOOTRELEASE)\"; \
	echo \#define U_BOOT_VERSION \"U-Boot \" PLAIN_VERSION; \
	echo \#define CC_VERSION_STRING \"$$($(CC) --version | head -n 1)\"; \
	echo \#define LD_VERSION_STRING \"$$($(LD) --version | head -n 1)\"; )
endef

define filechk_timestamp.h
	(LC_ALL=C date +'#define U_BOOT_DATE "%b %d %C%y"'; \
	LC_ALL=C date +'#define U_BOOT_TIME "%T"')
endef

$(version_h): include/config/uboot.release FORCE
	$(call filechk,version.h)

$(timestamp_h): $(srctree)/Makefile FORCE
	$(call filechk,timestamp.h)

# ---------------------------------------------------------------------------

PHONY += depend dep
depend dep:
	@echo '*** Warning: make $@ is unnecessary now.'

# ---------------------------------------------------------------------------
quiet_cmd_cpp_lds = LDS     $@
cmd_cpp_lds = $(CPP) -Wp,-MD,$(depfile) $(cpp_flags) $(LDPPFLAGS) -ansi \
		-D__ASSEMBLY__ -x assembler-with-cpp -P -o $@ $<

u-boot.lds: $(LDSCRIPT) prepare FORCE
	$(call if_changed_dep,cpp_lds)

spl/u-boot-spl.bin: spl/u-boot-spl
	@:
spl/u-boot-spl: tools prepare
	$(Q)$(MAKE) obj=spl -f $(srctree)/scripts/Makefile.spl all

spl/sunxi-spl.bin: spl/u-boot-spl
	@:

tpl/u-boot-tpl.bin: tools prepare
	$(Q)$(MAKE) obj=tpl -f $(srctree)/scripts/Makefile.spl all

TAG_SUBDIRS := $(patsubst %,$(srctree)/%,$(u-boot-dirs) include)

FIND := find
FINDFLAGS := -L

tags ctags:
		ctags -w -o ctags `$(FIND) $(FINDFLAGS) $(TAG_SUBDIRS) \
						-name '*.[chS]' -print`

etags:
		etags -a -o etags `$(FIND) $(FINDFLAGS) $(TAG_SUBDIRS) \
						-name '*.[chS]' -print`
cscope:
		$(FIND) $(FINDFLAGS) $(TAG_SUBDIRS) -name '*.[chS]' -print > \
						cscope.files
		cscope -b -q -k

SYSTEM_MAP = \
		$(NM) $1 | \
		grep -v '\(compiled\)\|\(\.o$$\)\|\( [aUw] \)\|\(\.\.ng$$\)\|\(LASH[RL]DI\)' | \
		LC_ALL=C sort
System.map:	u-boot
		@$(call SYSTEM_MAP,$<) > $@

checkdtc:
	@if test $(call dtc-version) -lt 0104; then \
		echo '*** Your dtc is too old, please upgrade to dtc 1.4 or newer'; \
		false; \
	fi

#########################################################################

# ARM relocations should all be R_ARM_RELATIVE (32-bit) or
# R_AARCH64_RELATIVE (64-bit).
checkarmreloc: u-boot
	@RELOC="`$(CROSS_COMPILE)readelf -r -W $< | cut -d ' ' -f 4 | \
		grep R_A | sort -u`"; \
	if test "$$RELOC" != "R_ARM_RELATIVE" -a \
		 "$$RELOC" != "R_AARCH64_RELATIVE"; then \
		echo "$< contains unexpected relocations: $$RELOC"; \
		false; \
	fi

env: scripts_basic
	$(Q)$(MAKE) $(build)=tools/$@

tools-only: scripts_basic $(version_h) $(timestamp_h)
	$(Q)$(MAKE) $(build)=tools

tools-all: export HOST_TOOLS_ALL=y
tools-all: env tools ;

cross_tools: export CROSS_BUILD_TOOLS=y
cross_tools: tools ;

.PHONY : CHANGELOG
CHANGELOG:
	git log --no-merges U-Boot-1_1_5.. | \
	unexpand -a | sed -e 's/\s\s*$$//' > $@

include/license.h: tools/bin2header COPYING
	cat COPYING | gzip -9 -c | ./tools/bin2header license_gzip > include/license.h
#########################################################################

###
# Cleaning is done on three levels.
# make clean     Delete most generated files
#                Leave enough to build external modules
# make mrproper  Delete the current configuration, and all generated files
# make distclean Remove editor backup files, patch leftover files and the like

# Directories & files removed with 'make clean'
CLEAN_DIRS  += $(MODVERDIR) \
	       $(foreach d, spl tpl, $(patsubst %,$d/%, \
			$(filter-out include, $(shell ls -1 $d 2>/dev/null))))

CLEAN_FILES += include/bmp_logo.h include/bmp_logo_data.h \
	       u-boot* MLO* SPL System.map

# Directories & files removed with 'make mrproper'
MRPROPER_DIRS  += include/config include/generated spl tpl \
		  .tmp_objdiff
MRPROPER_FILES += .config .config.old include/autoconf.mk* include/config.h \
		  ctags etags TAGS cscope* GPATH GTAGS GRTAGS GSYMS

# clean - Delete most, but leave enough to build external modules
#
clean: rm-dirs  := $(CLEAN_DIRS)
clean: rm-files := $(CLEAN_FILES)

clean-dirs	:= $(foreach f,$(u-boot-alldirs),$(if $(wildcard $(srctree)/$f/Makefile),$f))

clean-dirs      := $(addprefix _clean_, $(clean-dirs) doc/DocBook)

PHONY += $(clean-dirs) clean archclean
$(clean-dirs):
	$(Q)$(MAKE) $(clean)=$(patsubst _clean_%,%,$@)

# TODO: Do not use *.cfgtmp
clean: $(clean-dirs)
	$(call cmd,rmdirs)
	$(call cmd,rmfiles)
	@find $(if $(KBUILD_EXTMOD), $(KBUILD_EXTMOD), .) $(RCS_FIND_IGNORE) \
		\( -name '*.[oas]' -o -name '*.ko' -o -name '.*.cmd' \
		-o -name '*.ko.*' -o -name '*.su' -o -name '*.cfgtmp' \
		-o -name '.*.d' -o -name '.*.tmp' -o -name '*.mod.c' \
		-o -name '*.symtypes' -o -name 'modules.order' \
		-o -name modules.builtin -o -name '.tmp_*.o.*' \
		-o -name '*.gcno' \) -type f -print | xargs rm -f

# mrproper - Delete all generated files, including .config
#
mrproper: rm-dirs  := $(wildcard $(MRPROPER_DIRS))
mrproper: rm-files := $(wildcard $(MRPROPER_FILES))
mrproper-dirs      := $(addprefix _mrproper_,scripts)

PHONY += $(mrproper-dirs) mrproper archmrproper
$(mrproper-dirs):
	$(Q)$(MAKE) $(clean)=$(patsubst _mrproper_%,%,$@)

mrproper: clean $(mrproper-dirs)
	$(call cmd,rmdirs)
	$(call cmd,rmfiles)
	@rm -f arch/*/include/asm/arch

# distclean
#
PHONY += distclean

distclean: mrproper
	@find $(srctree) $(RCS_FIND_IGNORE) \
		\( -name '*.orig' -o -name '*.rej' -o -name '*~' \
		-o -name '*.bak' -o -name '#*#' -o -name '.*.orig' \
		-o -name '.*.rej' -o -name '*%' -o -name 'core' \
		-o -name '*.pyc' \) \
		-type f -print | xargs rm -f
	@rm -f boards.cfg

backup:
	F=`basename $(srctree)` ; cd .. ; \
	gtar --force-local -zcvf `LC_ALL=C date "+$$F-%Y-%m-%d-%T.tar.gz"` $$F

help:
	@echo  'Cleaning targets:'
	@echo  '  clean		  - Remove most generated files but keep the config'
	@echo  '  mrproper	  - Remove all generated files + config + various backup files'
	@echo  '  distclean	  - mrproper + remove editor backup and patch files'
	@echo  ''
	@echo  'Configuration targets:'
	@$(MAKE) -f $(srctree)/scripts/kconfig/Makefile help
	@echo  ''
	@echo  'Other generic targets:'
	@echo  '  all		  - Build all necessary images depending on configuration'
	@echo  '* u-boot	  - Build the bare u-boot'
	@echo  '  dir/            - Build all files in dir and below'
	@echo  '  dir/file.[oisS] - Build specified target only'
	@echo  '  dir/file.lst    - Build specified mixed source/assembly target only'
	@echo  '                    (requires a recent binutils and recent build (System.map))'
	@echo  '  tags/ctags	  - Generate ctags file for editors'
	@echo  '  etags		  - Generate etags file for editors'
	@echo  '  cscope	  - Generate cscope index'
	@echo  '  ubootrelease	  - Output the release version string (use with make -s)'
	@echo  '  ubootversion	  - Output the version stored in Makefile (use with make -s)'
	@echo  ''
	@echo  'Static analysers'
	@echo  '  checkstack      - Generate a list of stack hogs'
	@echo  ''
	@echo  'Documentation targets:'
	@$(MAKE) -f $(srctree)/doc/DocBook/Makefile dochelp
	@echo  ''
	@echo  '  make V=0|1 [targets] 0 => quiet build (default), 1 => verbose build'
	@echo  '  make V=2   [targets] 2 => give reason for rebuild of target'
	@echo  '  make O=dir [targets] Locate all output files in "dir", including .config'
	@echo  '  make C=1   [targets] Check all c source with $$CHECK (sparse by default)'
	@echo  '  make C=2   [targets] Force check of all c source with $$CHECK'
	@echo  '  make RECORDMCOUNT_WARN=1 [targets] Warn about ignored mcount sections'
	@echo  '  make W=n   [targets] Enable extra gcc checks, n=1,2,3 where'
	@echo  '		1: warnings which may be relevant and do not occur too often'
	@echo  '		2: warnings which occur quite often but may still be relevant'
	@echo  '		3: more obscure warnings, can most likely be ignored'
	@echo  '		Multiple levels can be combined with W=12 or W=123'
	@echo  ''
	@echo  'Execute "make" or "make all" to build all targets marked with [*] '
	@echo  'For further info see the ./README file'


# Documentation targets
# ---------------------------------------------------------------------------
%docs: scripts_basic FORCE
	$(Q)$(MAKE) $(build)=scripts build_docproc
	$(Q)$(MAKE) $(build)=doc/DocBook $@

# Dummies...
PHONY += prepare scripts
prepare: ;
scripts: ;

endif #ifeq ($(config-targets),1)
endif #ifeq ($(mixed-targets),1)

PHONY += checkstack ubootrelease ubootversion

checkstack:
	$(OBJDUMP) -d u-boot $$(find . -name u-boot-spl) | \
	$(PERL) $(src)/scripts/checkstack.pl $(ARCH)

ubootrelease:
	@echo "$(UBOOTVERSION)$$($(CONFIG_SHELL) $(srctree)/scripts/setlocalversion $(srctree))"

ubootversion:
	@echo $(UBOOTVERSION)

# Single targets
# ---------------------------------------------------------------------------
# Single targets are compatible with:
# - build with mixed source and output
# - build with separate output dir 'make O=...'
# - external modules
#
#  target-dir => where to store outputfile
#  build-dir  => directory in kernel source tree to use

ifeq ($(KBUILD_EXTMOD),)
        build-dir  = $(patsubst %/,%,$(dir $@))
        target-dir = $(dir $@)
else
        zap-slash=$(filter-out .,$(patsubst %/,%,$(dir $@)))
        build-dir  = $(KBUILD_EXTMOD)$(if $(zap-slash),/$(zap-slash))
        target-dir = $(if $(KBUILD_EXTMOD),$(dir $<),$(dir $@))
endif

%.s: %.c prepare scripts FORCE
	$(Q)$(MAKE) $(build)=$(build-dir) $(target-dir)$(notdir $@)
%.i: %.c prepare scripts FORCE
	$(Q)$(MAKE) $(build)=$(build-dir) $(target-dir)$(notdir $@)
%.o: %.c prepare scripts FORCE
	$(Q)$(MAKE) $(build)=$(build-dir) $(target-dir)$(notdir $@)
%.lst: %.c prepare scripts FORCE
	$(Q)$(MAKE) $(build)=$(build-dir) $(target-dir)$(notdir $@)
%.s: %.S prepare scripts FORCE
	$(Q)$(MAKE) $(build)=$(build-dir) $(target-dir)$(notdir $@)
%.o: %.S prepare scripts FORCE
	$(Q)$(MAKE) $(build)=$(build-dir) $(target-dir)$(notdir $@)
%.symtypes: %.c prepare scripts FORCE
	$(Q)$(MAKE) $(build)=$(build-dir) $(target-dir)$(notdir $@)

# Modules
/: prepare scripts FORCE
	$(cmd_crmodverdir)
	$(Q)$(MAKE) KBUILD_MODULES=$(if $(CONFIG_MODULES),1) \
	$(build)=$(build-dir)
%/: prepare scripts FORCE
	$(cmd_crmodverdir)
	$(Q)$(MAKE) KBUILD_MODULES=$(if $(CONFIG_MODULES),1) \
	$(build)=$(build-dir)
%.ko: prepare scripts FORCE
	$(cmd_crmodverdir)
	$(Q)$(MAKE) KBUILD_MODULES=$(if $(CONFIG_MODULES),1)   \
	$(build)=$(build-dir) $(@:.ko=.o)
	$(Q)$(MAKE) -f $(srctree)/scripts/Makefile.modpost

# FIXME Should go into a make.lib or something
# ===========================================================================

quiet_cmd_rmdirs = $(if $(wildcard $(rm-dirs)),CLEAN   $(wildcard $(rm-dirs)))
      cmd_rmdirs = rm -rf $(rm-dirs)

quiet_cmd_rmfiles = $(if $(wildcard $(rm-files)),CLEAN   $(wildcard $(rm-files)))
      cmd_rmfiles = rm -f $(rm-files)

# read all saved command lines

targets := $(wildcard $(sort $(targets)))
cmd_files := $(wildcard .*.cmd $(foreach f,$(targets),$(dir $(f)).$(notdir $(f)).cmd))

ifneq ($(cmd_files),)
  $(cmd_files): ;	# Do not try to update included dependency files
  include $(cmd_files)
endif

# Shorthand for $(Q)$(MAKE) -f scripts/Makefile.clean obj=dir
# Usage:
# $(Q)$(MAKE) $(clean)=dir
clean := -f $(srctree)/scripts/Makefile.clean obj

endif	# skip-makefile

PHONY += FORCE
FORCE:

# Declare the contents of the .PHONY variable as phony.  We keep that
# information in a variable so we can use it in if_changed and friends.
.PHONY: $(PHONY)<|MERGE_RESOLUTION|>--- conflicted
+++ resolved
@@ -743,16 +743,15 @@
 endif
 endif
 
-<<<<<<< HEAD
 ifneq ($(CONFIG_ZYNQ),)
 ifeq ($(CONFIG_SPL),y)
 ALL-y += boot.bin
 endif
-=======
+endif
+
 # Add optional build target if defined in board/cpu/soc headers
 ifneq ($(CONFIG_BUILD_TARGET),)
 ALL-y += $(CONFIG_BUILD_TARGET:"%"=%)
->>>>>>> 92fa7f53
 endif
 
 LDFLAGS_u-boot += $(LDFLAGS_FINAL)
