// SPDX-License-Identifier: GPL-2.0+
/*
 *  Copyright (C) 2011 - 2015 Xilinx
 *  Copyright (C) 2012 National Instruments Corp.
 */
/dts-v1/;
#include "zynq-7000.dtsi"

/ {
	model = "Zynq Zed Development Board";
	compatible = "xlnx,zynq-zed", "xlnx,zynq-7000";

	aliases {
		ethernet0 = &gem0;
		serial0 = &uart1;
		spi0 = &qspi;
		mmc0 = &sdhci0;
	};

	memory@0 {
		device_type = "memory";
		reg = <0x0 0x20000000>;
	};

	chosen {
		bootargs = "";
		stdout-path = "serial0:115200n8";
	};

	usb_phy0: phy0@e0002000 {
		compatible = "ulpi-phy";
		#phy-cells = <0>;
		reg = <0xe0002000 0x1000>;
		view-port = <0x0170>;
		drv-vbus;
	};
};

&clkc {
	ps-clk-frequency = <33333333>;
};

&gem0 {
	status = "okay";
	phy-mode = "rgmii-id";
	phy-handle = <&ethernet_phy>;

	ethernet_phy: ethernet-phy@0 {
		reg = <0>;
		device_type = "ethernet-phy";
	};
};

&qspi {
	u-boot,dm-pre-reloc;
	status = "okay";
<<<<<<< HEAD
	is-dual = <0>;
	num-cs = <1>;
	flash@0 {
		compatible = "n25q128a11";
		reg = <0x0>;
		spi-tx-bus-width = <1>;
		spi-rx-bus-width = <4>;
		spi-max-frequency = <50000000>;
		#address-cells = <1>;
		#size-cells = <1>;
		partition@qspi-fsbl-uboot {
			label = "qspi-fsbl-uboot";
			reg = <0x0 0x100000>;
		};
		partition@qspi-linux {
			label = "qspi-linux";
			reg = <0x100000 0x500000>;
		};
		partition@qspi-device-tree {
			label = "qspi-device-tree";
			reg = <0x600000 0x20000>;
		};
		partition@qspi-rootfs {
			label = "qspi-rootfs";
			reg = <0x620000 0x5E0000>;
		};
		partition@qspi-bitstream {
			label = "qspi-bitstream";
			reg = <0xC00000 0x400000>;
		};
=======
	num-cs = <1>;
	flash@0 {
		compatible = "spansion,s25fl256s", "spi-flash";
		reg = <0>;
		spi-max-frequency = <30000000>;
		m25p,fast-read;
>>>>>>> 0157013f
	};
};

&sdhci0 {
	u-boot,dm-pre-reloc;
	status = "okay";
};

&uart1 {
	u-boot,dm-pre-reloc;
	status = "okay";
};

&usb0 {
	status = "okay";
	dr_mode = "host";
	usb-phy = <&usb_phy0>;
};<|MERGE_RESOLUTION|>--- conflicted
+++ resolved
@@ -54,15 +54,15 @@
 &qspi {
 	u-boot,dm-pre-reloc;
 	status = "okay";
-<<<<<<< HEAD
 	is-dual = <0>;
 	num-cs = <1>;
 	flash@0 {
-		compatible = "n25q128a11";
-		reg = <0x0>;
+		compatible = "spansion,s25fl256s", "spi-flash";
+		reg = <0>;
 		spi-tx-bus-width = <1>;
 		spi-rx-bus-width = <4>;
 		spi-max-frequency = <50000000>;
+		m25p,fast-read;
 		#address-cells = <1>;
 		#size-cells = <1>;
 		partition@qspi-fsbl-uboot {
@@ -85,14 +85,6 @@
 			label = "qspi-bitstream";
 			reg = <0xC00000 0x400000>;
 		};
-=======
-	num-cs = <1>;
-	flash@0 {
-		compatible = "spansion,s25fl256s", "spi-flash";
-		reg = <0>;
-		spi-max-frequency = <30000000>;
-		m25p,fast-read;
->>>>>>> 0157013f
 	};
 };
 
