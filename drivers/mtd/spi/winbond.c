--- conflicted
+++ resolved
@@ -83,11 +83,6 @@
 		.name			= "W25Q256",
 	},
 	{
-		.id			= 0x4019,
-		.nr_blocks		= 512,
-		.name			= "W25Q256",
-	},
-	{
 		.id			= 0x5014,
 		.nr_blocks		= 16,
 		.name			= "W25Q80BW",
@@ -139,21 +134,8 @@
 	}
 
 	flash->page_size = 256;
-<<<<<<< HEAD
-	flash->sector_size = 4096;
-
-	if (flash->spi->is_dual == MODE_DUAL_PARALLEL) {
-		flash->page_size *= 2;
-		flash->sector_size *= 2;
-	}
-
-=======
 	flash->sector_size = (idcode[1] == 0x20) ? 65536 : 4096;
->>>>>>> 62c175fb
 	flash->size = 4096 * 16 * params->nr_blocks;
-
-	if (flash->spi->is_dual)
-		flash->size *= 2;
 
 	return flash;
 }