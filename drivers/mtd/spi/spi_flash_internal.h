--- conflicted
+++ resolved
@@ -11,9 +11,6 @@
 #define SPI_FLASH_PROG_TIMEOUT		(2 * CONFIG_SYS_HZ)
 #define SPI_FLASH_PAGE_ERASE_TIMEOUT	(5 * CONFIG_SYS_HZ)
 #define SPI_FLASH_SECTOR_ERASE_TIMEOUT	(10 * CONFIG_SYS_HZ)
-
-#define SPI_FLASH_16MB_BOUN		0x1000000
-#define SPI_FLASH_512MB_MIC		0x4000000
 
 /* Common commands */
 #define CMD_READ_ID			0x9f
@@ -32,13 +29,6 @@
 #define CMD_ERASE_64K			0xd8
 #define CMD_ERASE_CHIP			0xc7
 
-<<<<<<< HEAD
-/* Bank addr acess commands */
-#define CMD_BANKADDR_BRWR		0x17
-#define CMD_BANKADDR_BRRD		0x16
-#define CMD_EXTNADDR_WREAR		0xC5
-#define CMD_EXTNADDR_RDEAR		0xC8
-=======
 #define SPI_FLASH_16MB_BOUN		0x1000000
 
 /* Manufacture ID's */
@@ -53,7 +43,6 @@
 # define CMD_EXTNADDR_WREAR		0xC5
 # define CMD_EXTNADDR_RDEAR		0xC8
 #endif
->>>>>>> 62c175fb
 
 /* Common status */
 #define STATUS_WIP			0x01
@@ -105,13 +94,6 @@
 /* Program the status register. */
 int spi_flash_cmd_write_status(struct spi_flash *flash, u8 sr);
 
-<<<<<<< HEAD
-/* Program the bank address register */
-int spi_flash_cmd_bankaddr_write(struct spi_flash *flash, u8 bank_sel);
-
-/* Read the bank address register */
-int spi_flash_cmd_bankaddr_read(struct spi_flash *flash, void *data);
-=======
 #ifdef CONFIG_SPI_FLASH_BAR
 /* Program the bank address register */
 int spi_flash_cmd_bankaddr_write(struct spi_flash *flash, u8 bank_sel);
@@ -119,7 +101,6 @@
 /* Configure the BAR - discover the bank cmds */
 int spi_flash_bank_config(struct spi_flash *flash, u8 idcode0);
 #endif
->>>>>>> 62c175fb
 
 /*
  * Same as spi_flash_cmd_read() except it also claims/releases the SPI
@@ -127,8 +108,6 @@
  */
 int spi_flash_read_common(struct spi_flash *flash, const u8 *cmd,
 		size_t cmd_len, void *data, size_t data_len);
-<<<<<<< HEAD
-=======
 /*
  * Used for spi_flash write operation
  * - SPI claim
@@ -139,7 +118,6 @@
  */
 int spi_flash_write_common(struct spi_flash *flash, const u8 *cmd,
 		size_t cmd_len, const void *buf, size_t buf_len);
->>>>>>> 62c175fb
 
 /*
  * Send the read status command to the device and wait for the wip
