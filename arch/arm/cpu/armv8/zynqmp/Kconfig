--- conflicted
+++ resolved
@@ -39,7 +39,9 @@
 config ZYNQMP_USB
 	bool "Configure ZynqMP USB"
 
-<<<<<<< HEAD
+config SYS_MALLOC_F_LEN
+	default 0x600
+
 config SPL_ZYNQMP_ALT_BOOTMODE_ENABLED
 	bool "Overwrite SPL bootmode"
 	depends on SPL
@@ -96,10 +98,5 @@
 	bool "SW SATA_MODE"
 
 endchoice
-=======
-config SYS_MALLOC_F_LEN
-	default 0x600
-
->>>>>>> 8cbb389b
 
 endif